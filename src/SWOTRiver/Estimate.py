"""
Module for running RiverObs on a SWOT L2 PixelCloud data product

Author (s): Alex Fore
"""
import sys
import os
import copy
import argparse
import warnings
import netCDF4
import numpy as np
import logging
import datetime

import RDF
import SWOTRiver.EstimateSWOTRiver
from SWOTRiver.products.rivertile import L2HRRiverTile
from SWOTRiver.products.pixcvec import L2PIXCVector
from RiverObs.RiverObs import \
    MISSING_VALUE_FLT, MISSING_VALUE_INT4, MISSING_VALUE_INT9
from SWOTRiver.errors import RiverObsException

LOGGER = logging.getLogger(__name__)

class L2PixcToRiverTile(object):
    """
    Class for running RiverObs on a SWOT L2 PixelCloud data product
    """
    def __init__(self, l2pixc_file, index_file, is_new_pixc=None):
        self.pixc_file = l2pixc_file
        self.index_file = index_file
        self.is_new_pixc = is_new_pixc
        self.node_outputs, self.reach_outputs = None, None

        # if is_new_pixc is not supplied, test pixc file to see if it is true
        if self.is_new_pixc is None:
            self.is_new_pixc = False
            with netCDF4.Dataset(self.pixc_file) as ifp:
                self.is_new_pixc = 'pixel_cloud' in ifp.groups

        # compute day of year
        try:
            with netCDF4.Dataset(self.pixc_file) as ifp:
                t_str_start = ifp.time_coverage_start
            datetime_start = datetime.datetime.strptime(
                t_str_start[0:10], '%Y-%m-%d')
            datetime_ = datetime.datetime.strptime(t_str_start[0:4], '%Y')
            self.day_of_year = (datetime_start-datetime_).days+1
        except (AttributeError, ValueError):
            LOGGER.warn('Unable to parse day of year from PIXC input file,'+
                        'not doing ice flagging!')
            self.day_of_year = None

    def load_config(self, config):
        """Copies config object into self's storage from main"""
        LOGGER.info('load_config')
        self.config = copy.deepcopy(config)
        self.config['subsample_factor'] = 1

    def compute_bounding_box(self, from_attrs=True):
        """Get bounding box of self.pixc_file"""
        LOGGER.info('compute_bounding_box')
        with netCDF4.Dataset(self.pixc_file, 'r') as ifp:
            if from_attrs:
                lat_keys = [a+'_'+b+'_latitude' for a in ('inner', 'outer')
                    for b in ('first', 'last')]
                lon_keys = [a+'_'+b+'_longitude' for a in ('inner', 'outer')
                    for b in ('first', 'last')]
                try:
                    lat = np.array([getattr(ifp, item) for item in lat_keys])
                    lon = np.array([getattr(ifp, item) for item in lon_keys])

                # if older pixc format
                except AttributeError:
                    lat_keys = [a+'_'+b+'_lat' for a in ('inner', 'outer')
                        for b in ('first', 'last')]
                    lon_keys = [a+'_'+b+'_lon' for a in ('inner', 'outer')
                        for b in ('first', 'last')]
                    lat = np.array([getattr(ifp, item) for item in lat_keys])
                    lon = np.array([getattr(ifp, item) for item in lon_keys])

            else:
                data_dict = (ifp.variables if not self.is_new_pixc else
                             ifp.groups['pixel_cloud'])

                lat = np.asarray(data_dict['latitude'][:])
                lon = np.asarray(data_dict['longitude'][:])

        # wrap to [-180, 180) interval
        lon[lon >= 180] -= 360

        mask = ~np.isnan(lat)
        return (lon[mask].min(), lat[mask].min(), lon[mask].max(),
                lat[mask].max())

    def validate_inputs(self):
        """Validates that the input products meet requirements"""
        LOGGER.info('validate_inputs')
        # Check for empty PIXC file (dimension points in /pixel_cloud/ group
        # is zero).
        with netCDF4.Dataset(self.pixc_file, 'r') as ifp:
            if ifp.groups['pixel_cloud'].dimensions['points'].size == 0:
                LOGGER.error('Input L2_HR_PIXC product has zero valid pixels!')
                raise RiverObsException(
                    'Input L2_HR_PIXC product has zero valid pixels!')

        # ...etc for more validation tests

    def do_river_processing(self):
        """Does the river processing"""
        LOGGER.info('do_river_processing')

        qual_words = ("geo_qual_wse_suspect",
                      "geo_qual_wse_degraded",
                      "geo_qual_wse_bad",
                      "class_qual_area_suspect",
                      "class_qual_area_degraded",
                      "class_qual_area_bad",
                      "sig0_qual_suspect",
                      "sig0_qual_bad")
        for word in qual_words:
            if word not in self.config:
                self.config[word] = 0x00000000

        if 'fractional_inundation_kwd' not in self.config:
            self.config['fractional_inundation_kwd'] = 'water_frac'

        if 'height_agg_method' not in self.config:
            self.config['height_agg_method'] = 'weight'

        if 'area_agg_method' not in self.config:
            self.config['area_agg_method'] = 'composite'

        if 'preseg_dilation_iter' not in self.config:
            self.config['preseg_dilation_iter'] = 0

        if 'slope_method' not in self.config:
            self.config['slope_method'] = 'bayes'

        if 'prior_unc_alpha' not in self.config:
            self.config['prior_unc_alpha'] = 1.5

        if 'char_length_tau' not in self.config:
            self.config['char_length_tau'] = 10000

        if 'prior_wse_method' not in self.config:
            self.config['prior_wse_method'] = 'fit'

        if 'use_multiple_reaches' not in self.config:
            self.config['use_multiple_reaches'] = False

        if 'use_ext_dist_coef' not in self.config:
            self.config['use_ext_dist_coef'] = True

<<<<<<< HEAD
        if 'pixc_qual_handling' not in self.config:
            self.config['pixc_qual_handling'] = None

        # Set sub-params of iterative_linear outlier flagging method to
        # None if outlier_method is not iterative_linear
=======
        # set values to None for iterative_linear only keywords
>>>>>>> a334b78f
        if self.config['outlier_method'] != 'iterative_linear':
            for key in ['outlier_rel_thresh']:
                self.config[key] = None

        # set values to None for piecewise_linear only keywords
        elif self.config['outlier_method'] != 'piecewise_linear':
            for key in ['outlier_breakpoint_min_dist',
                        'outlier_edge_min_dist',
                        'outlier_n_boot']:
                self.config[key] = None

        # key/value arguments for constructing SWOTRiverEstimator
        kwargs = {
            'bounding_box': self.compute_bounding_box(),
            'lat_kwd': 'latitude', 'lon_kwd': 'longitude',
            'class_kwd': 'classification', 'height_kwd': 'height',
            'rngidx_kwd': 'range_index', 'aziidx_kwd': 'azimuth_index',
            'class_list': self.config['class_list'],
            'xtrack_kwd': 'cross_track',
            'fractional_inundation_kwd': self.config['fractional_inundation_kwd'],
            'use_fractional_inundation': self.config['use_fractional_inundation'],
            'use_segmentation': self.config['use_segmentation'],
            'use_heights': self.config['use_heights'],
            'min_points': self.config['min_points'],
            'trim_ends': False, 'store_obs': False, 'store_reaches': False,
            'output_file': self.index_file,
            'proj': 'laea', 'x_0': 0, 'y_0': 0, 'lat_0': None, 'lon_0': None,
            'subsample_factor': 1,
            'height_agg_method': self.config['height_agg_method'],
            'area_agg_method': self.config['area_agg_method'],
            'preseg_dilation_iter': self.config['preseg_dilation_iter'],
            'slope_method': self.config['slope_method'],
            'prior_unc_alpha': self.config['prior_unc_alpha'],
            'char_length_tau': self.config['char_length_tau'],
            'prior_wse_method': self.config['prior_wse_method'],
            'use_multiple_reaches': self.config['use_multiple_reaches'],
            'use_ext_dist_coef': self.config['use_ext_dist_coef'],
            'outlier_method': self.config['outlier_method'],
            'outlier_abs_thresh': self.config['outlier_abs_thresh'],
            'outlier_rel_thresh': self.config['outlier_rel_thresh'],
            'outlier_upr_thresh': self.config['outlier_upr_thresh'],
            'outlier_iter_num': self.config['outlier_iter_num'],
<<<<<<< HEAD
            'pixc_qual_handling': self.config['pixc_qual_handling'],
            'geo_qual_wse_suspect': self.config['geo_qual_wse_suspect'],
            'geo_qual_wse_degraded': self.config['geo_qual_wse_degraded'],
            'geo_qual_wse_bad': self.config['geo_qual_wse_bad'],
            'class_qual_area_suspect': self.config['class_qual_area_suspect'],
            'class_qual_area_degraded': self.config['class_qual_area_degraded'],
            'class_qual_area_bad': self.config['class_qual_area_bad'],
            'sig0_qual_suspect': self.config['sig0_qual_suspect'],
            'sig0_qual_bad':self.config['sig0_qual_bad']
        }
=======
            'outlier_breakpoint_min_dist': self.config['outlier_breakpoint_min_dist'],
            'outlier_edge_min_dist': self.config['outlier_edge_min_dist'],
            'outlier_n_boot': self.config['outlier_n_boot']
            }
>>>>>>> a334b78f

        river_estimator = SWOTRiver.SWOTRiverEstimator(
            self.pixc_file, **kwargs)

        river_estimator.get_reaches(
            self.config['reach_db_path'], day_of_year=self.day_of_year)

        if len(river_estimator.reaches) == 0:
            LOGGER.info('No valid reaches in PRD for this PIXC data')
        else:
            self.reach_collection = river_estimator.process_reaches(
                minobs=self.config['minobs'],
                min_fit_points=self.config['min_fit_points'],
                enhanced=True)

            if len(self.reach_collection) > 0:
                reach_variables = list(self.reach_collection[0].metadata.keys())
                node_variables = list(self.reach_collection[0].__dict__.keys())
                node_variables.remove('ds')
                node_variables.remove('metadata')

                num_nodes_per_reach = [
                    len(item.lat) for item in self.reach_collection]
                num_nodes = sum(num_nodes_per_reach)

                self.node_outputs = {}
                self.reach_outputs = {}
                for node_variable in node_variables:
                    self.node_outputs[node_variable] = np.concatenate(
                        [getattr(reach, node_variable) for reach in
                         self.reach_collection])

                for reach_variable in reach_variables:
                    self.reach_outputs[reach_variable] = np.squeeze(np.array(
                        [reach.metadata[reach_variable] for reach in
                         self.reach_collection]))

                self.node_outputs['reach_idx'] = np.zeros(
                    self.node_outputs['lat'].shape).astype('int32')
                i_start = 0
                for ireach, num_nodes in enumerate(num_nodes_per_reach):
                    self.node_outputs['reach_idx'][
                        i_start:i_start + num_nodes] = ireach
                    i_start = i_start + num_nodes

            else:
                LOGGER.info('Reach collection has zero entries')

        # save for use later to fill in missing nodes/reaches
        self.prd_reaches = river_estimator.reaches

        # reformat index file to L2PIXCVector format
        pixcvec = L2PIXCVector.from_ncfile(self.index_file)
        pixcvec.update_from_pixc(self.pixc_file)
        pixcvec.to_ncfile(self.index_file)

    def do_improved_geolocation(self):
        """
        Uses output of river processing (nodes) and rare sensor data to
        improve geolocation on lat, lon datasets in index.nc file.
        """
        LOGGER.info('do_improved_geolocation')
        if (self.node_outputs is None or not
            self.config['do_improved_geolocation']):
            return

        if not self.is_new_pixc:
            print("Sensor information not provided, skipping improved ",
                  "geolocation")
            return

        try:
            import cnes.modules.geoloc.scripts.geoloc_river as geoloc_river
        except ModuleNotFoundError:
            print("Cant load CNES improved geolocation, skipping!")
            return

        cnes_sensor = geoloc_river.Sensor.from_pixc(self.pixc_file)

        # compute improved geolocation
        lat_corr, lon_corr, height_corr = geoloc_river.geoloc_river(
            geoloc_river.PixelCloud.from_file(self.pixc_file),
            geoloc_river.PixcvecRiver(self.index_file),
            cnes_sensor,
            geoloc_river.RiverTile.from_node_outputs(self.node_outputs),
            fit_heights_per_reach='fitted_height_from_riverobs',
            interpolate_pixc_between_nodes=True,
            method=self.config['geolocation_method'])

        # update geoloc in place in index file
        with netCDF4.Dataset(self.index_file, 'a') as ifp:
            ifp.variables['latitude_vectorproc'][:] = lat_corr
            ifp.variables['longitude_vectorproc'][:] = lon_corr
            ifp.variables['height_vectorproc'][:] = height_corr

    def match_pixc_idx(self):
        """Matches the pixels from pixcvector to input pixc"""
        LOGGER.info('match_pixc_idx')
        with netCDF4.Dataset(self.pixc_file, 'r') as ifp:

            if self.is_new_pixc:
                nr_pixels = ifp.groups['pixel_cloud'].interferogram_size_range
                azi_index = ifp.groups['pixel_cloud']['azimuth_index'][:]
                rng_index = ifp.groups['pixel_cloud']['range_index'][:]
            else:
                nr_pixels = ifp.nr_pixels
                azi_index = ifp.variables['azimuth_index'][:]
                rng_index = ifp.variables['range_index'][:]

            pixc_idx = np.array(azi_index * int(nr_pixels) + rng_index)

        with netCDF4.Dataset(self.index_file, 'a') as ofp:
            pixcvec_idx = np.array(
                ofp.variables['azimuth_index'][:] * int(nr_pixels) +
                ofp.variables['range_index'][:])

            indx, indx_pv, indx_pixc = np.intersect1d(
                pixcvec_idx, pixc_idx, return_indices=True)

            # re-order PIXCVecRiver datasets to ordering of pixc_index.
            for dset in ofp.variables.keys():
                data = ofp.variables[dset][:]
                ofp.variables[dset][:] = data[indx_pv]

            ofp.variables['pixc_index'][:] = indx_pixc.astype('int32')

    def build_products(self):
        """Constructs the L2HRRiverTile data product / updates the index file"""
        LOGGER.info('build_products')
        # If lake flag is set don't output width, area, or slope.
        try:
            for ireach, reach_id in enumerate(self.reach_outputs['reach_idx']):
                if self.reach_outputs['lake_flag'][ireach] != 0:
                    self.reach_outputs['slope'][ireach] = MISSING_VALUE_FLT
                    self.reach_outputs['slope2'][ireach] = MISSING_VALUE_FLT
                    self.reach_outputs['slope_u'][ireach] = MISSING_VALUE_FLT
                    # TODO mask out slope2_u and slope?_r_u datasets when available
                    self.reach_outputs['width'][ireach] = MISSING_VALUE_FLT
                    self.reach_outputs['width_u'][ireach] = MISSING_VALUE_FLT
                    self.reach_outputs['area'][ireach] = MISSING_VALUE_FLT
                    self.reach_outputs['area_u'][ireach] = MISSING_VALUE_FLT
                    self.reach_outputs['area_det'][ireach] = MISSING_VALUE_FLT
                    self.reach_outputs['area_det_u'][ireach] = MISSING_VALUE_FLT
                    self.reach_outputs['area_of_ht'][ireach] = MISSING_VALUE_FLT

                    mask = self.node_outputs['reach_indx'] == reach_id
                    self.node_outputs['w_area'][mask] = MISSING_VALUE_FLT
                    self.node_outputs['width_u'][mask] = MISSING_VALUE_FLT
                    self.node_outputs['area'][mask] = MISSING_VALUE_FLT
                    self.node_outputs['area_det'][mask] = MISSING_VALUE_FLT
                    self.node_outputs['area_of_ht'][mask] = MISSING_VALUE_FLT
                    self.node_outputs['area_u'][mask] = MISSING_VALUE_FLT
                    self.node_outputs['area_det_u'][mask] = MISSING_VALUE_FLT

            self.rivertile_product = L2HRRiverTile.from_riverobs(
                self.node_outputs, self.reach_outputs, self.reach_collection,
                self.prd_reaches)

        except TypeError:
            LOGGER.warn('Output products are empty')
            self.rivertile_product = L2HRRiverTile()

        # add in a bunch more stuff from PIXC
        if not os.path.isfile(self.index_file):
            L2PIXCVector().to_ncfile(self.index_file)
        self.rivertile_product.update_from_pixc(
            self.pixc_file, self.index_file)

        history_string = "Created {}".format(
            datetime.datetime.utcnow().strftime('%Y-%m-%dT%H:%M:%S.%f'))

        pixcvec = L2PIXCVector.from_ncfile(self.index_file)
        pixcvec.update_from_rivertile(self.rivertile_product)
        pixcvec.update_from_pixc(self.pixc_file)
        pixcvec.history = history_string
        pixcvec.to_ncfile(self.index_file)

        self.rivertile_product.nodes.title = \
            "Level 2 KaRIn High Rate River Tile Node Data Product"
        self.rivertile_product.nodes.history = history_string
        self.rivertile_product.nodes.xref_l2_hr_pixc_files = self.pixc_file

        self.rivertile_product.reaches.title = \
            "Level 2 KaRIn High Rate River Tile Reach Data Product"
        self.rivertile_product.reaches.history = history_string
        self.rivertile_product.reaches.xref_l2_hr_pixc_files = self.pixc_file

        # Fixup some other things
        with netCDF4.Dataset(self.pixc_file, 'r') as ifp:
            pol = ifp.polarization

        self.rivertile_product.nodes.rdr_pol = \
            np.ones(self.rivertile_product.nodes.rdr_pol.shape, dtype='S1')
        self.rivertile_product.nodes.rdr_pol[:] = pol[0]<|MERGE_RESOLUTION|>--- conflicted
+++ resolved
@@ -153,15 +153,10 @@
         if 'use_ext_dist_coef' not in self.config:
             self.config['use_ext_dist_coef'] = True
 
-<<<<<<< HEAD
         if 'pixc_qual_handling' not in self.config:
             self.config['pixc_qual_handling'] = None
 
-        # Set sub-params of iterative_linear outlier flagging method to
-        # None if outlier_method is not iterative_linear
-=======
         # set values to None for iterative_linear only keywords
->>>>>>> a334b78f
         if self.config['outlier_method'] != 'iterative_linear':
             for key in ['outlier_rel_thresh']:
                 self.config[key] = None
@@ -204,7 +199,9 @@
             'outlier_rel_thresh': self.config['outlier_rel_thresh'],
             'outlier_upr_thresh': self.config['outlier_upr_thresh'],
             'outlier_iter_num': self.config['outlier_iter_num'],
-<<<<<<< HEAD
+            'outlier_breakpoint_min_dist': self.config['outlier_breakpoint_min_dist'],
+            'outlier_edge_min_dist': self.config['outlier_edge_min_dist'],
+            'outlier_n_boot': self.config['outlier_n_boot']
             'pixc_qual_handling': self.config['pixc_qual_handling'],
             'geo_qual_wse_suspect': self.config['geo_qual_wse_suspect'],
             'geo_qual_wse_degraded': self.config['geo_qual_wse_degraded'],
@@ -215,12 +212,6 @@
             'sig0_qual_suspect': self.config['sig0_qual_suspect'],
             'sig0_qual_bad':self.config['sig0_qual_bad']
         }
-=======
-            'outlier_breakpoint_min_dist': self.config['outlier_breakpoint_min_dist'],
-            'outlier_edge_min_dist': self.config['outlier_edge_min_dist'],
-            'outlier_n_boot': self.config['outlier_n_boot']
-            }
->>>>>>> a334b78f
 
         river_estimator = SWOTRiver.SWOTRiverEstimator(
             self.pixc_file, **kwargs)
