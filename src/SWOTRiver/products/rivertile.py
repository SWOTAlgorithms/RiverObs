--- conflicted
+++ resolved
@@ -1338,13 +1338,8 @@
     DIMENSIONS_REACH_NEIGHBORS = odict([['reaches', 0], ['reach_neighbors', 4]])
     VARIABLES = odict([
         ['reach_id',
-<<<<<<< HEAD
          odict([['dtype', 'i8'],
-                ['long_name', 'reach Id from prior database'],
-=======
-         odict([['dtype', 'i4'],
                 ['long_name', 'reach ID from prior database'],
->>>>>>> d203e5da
                 ['valid_min', 0],
                 ['valid_max', 9223372036854775807],
                 ['_FillValue', MISSING_VALUE_INT9],
