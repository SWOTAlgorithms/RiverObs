'''
Copyright (c) 2018-, California Institute of Technology ("Caltech"). U.S.
Government sponsorship acknowledged.
All rights reserved.

Author (s): Alex Fore, Cassie Stuurman
'''
import os
import pdb
import textwrap
import numpy as np
import fiona
import netCDF4
import datetime
import warnings
import logging
import xml.etree.ElementTree

from shapely.geometry import Point, mapping, LineString
from collections import OrderedDict as odict

from SWOTWater.products.product import Product, FILL_VALUES, textjoin
from RiverObs.RiverObs import \
    MISSING_VALUE_FLT, MISSING_VALUE_INT4, MISSING_VALUE_INT9

# define constants for each node-level quality bit
QUAL_IND_SIG0_QUAL_SUSPECT = 1                  # bit 0
QUAL_IND_CLASS_QUAL_SUSPECT = 2                 # bit 1
QUAL_IND_GEOLOCATION_QUAL_SUSPECT = 4           # bit 2
QUAL_IND_WATER_FRAC_SUSPECT = 8                 # bit 3
QUAL_IND_BLOCK_WIDTH_SUSPECT = 16               # bit 4
QUAL_IND_BRIGHT_LAND_SUSPECT = 128              # bit 7
QUAL_IND_FEW_SIG0_PIX = 512                     # bit 9
QUAL_IND_FEW_AREA_PIX = 1024                    # bit 10
QUAL_IND_FEW_WSE_PIX = 2048                     # bit 11
QUAL_IND_FAR_RANGE_SUSPECT = 8192               # bit 13
QUAL_IND_NEAR_RANGE_SUSPECT = 16384             # bit 14
QUAL_IND_CLASS_QUAL_DEGRADED = 262144           # bit 18
QUAL_IND_GEOLOCATION_QUAL_DEGRADED = 524288     # bit 19
QUAL_IND_WSE_OUTLIER = 8388608                  # bit 23
QUAL_IND_WSE_BAD = 16777216                     # bit 24
QUAL_IND_NO_SIG0_PIX = 33554432                 # bit 25
QUAL_IND_NO_AREA_PIX = 67108864                 # bit 26
QUAL_IND_NO_WSE_PIX = 134217728                 # bit 27
QUAL_IND_NO_PIXELS = 268435456                  # bit 28

# define constants for each reach-level quality bit
QUAL_IND_SIG0_QUAL_SUSPECT = 1                  # bit 0
QUAL_IND_CLASS_QUAL_SUSPECT = 2                 # bit 1
QUAL_IND_GEOLOCATION_QUAL_SUSPECT = 4           # bit 2
QUAL_IND_WATER_FRAC_SUSPECT = 8                 # bit 3
QUAL_IND_BLOCK_WIDTH_SUSPECT = 16               # bit 4
QUAL_IND_BRIGHT_LAND_SUSPECT = 128              # bit 7
QUAL_IND_FEW_SIG0_PIX = 512                     # bit 9
QUAL_IND_FEW_AREA_PIX = 1024                    # bit 10
QUAL_IND_FEW_WSE_PIX = 2048                     # bit 11
QUAL_IND_FAR_RANGE_SUSPECT = 8192               # bit 13
QUAL_IND_NEAR_RANGE_SUSPECT = 16384             # bit 14
QUAL_IND_PARTIAL_OBS = 32768                    # bit 15
QUAL_IND_CLASS_QUAL_DEGRADED = 262144           # bit 18
QUAL_IND_GEOLOCATION_QUAL_DEGRADED = 524288     # bit 19
QUAL_IND_MIN_FIT_POINTS = 33554432              # bit 25
QUAL_IND_NO_AREA_PIX = 67108864                 # bit 26
QUAL_IND_NO_WSE_PIX = 134217728                 # bit 27
QUAL_IND_NO_OBS = 268435456                     # bit 28


ATTRS_2COPY_FROM_PIXC = [
    'cycle_number', 'pass_number', 'tile_number', 'swath_side', 'tile_name',
    'inner_first_latitude', 'inner_first_longitude', 'inner_last_latitude',
    'inner_last_longitude', 'outer_first_latitude', 'outer_first_longitude',
    'outer_last_latitude', 'outer_last_longitude']

RIVER_PRODUCT_ATTRIBUTES = odict([
    ['Conventions',{'dtype': 'str' ,'value': 'CF-1.7',
        'docstr': textjoin("""
            Esri conventions as given in 'ESRI Shapefile Technical Description,
            an ESRI White Paper, July 1998'
            http://www.esri.com/library/whitepapers/pdfs/shapefile.pdf""") }],
    # title gets overridden for SLC product
    ['title', {'dtype': 'str',
        'docstr': 'Level 2 KaRIn High Rate River Single Pass Vector Product'}],
    ['institution', {'dtype': 'str', 'value': 'NASA/JPL',
         'docstr': 'Name of producing agency.'}],
    ['source', {'dtype': 'str', 'value': 'Ka-band radar interferometer',
        'docstr': textjoin("""
            The method of production of the original data.
            If it was model-generated, source should name the model and its
            version, as specifically as could be useful. If it is
            observational, source should characterize it (e.g., 'Ka-band radar
            interferometer').""")}],
    ['history', {'dtype': 'str',
        'docstr': textjoin("""
            UTC time when file generated. Format is:
            'YYYY-MM-DDThh:mm:ssZ : Creation'""")}],
    ['platform', {'dtype': 'str', 'docstr': 'SWOT'}],
    ['references', {'dtype': 'str',
        'docstr': textjoin("""
            Published or web-based references that describe
            the data or methods used to product it. Provides version number of
            software generating product.""")}],
    ['reference_document', {'dtype': 'str',
        'docstr': textjoin("""
            Name and version of Product Description Document
            to use as reference for product.""")}],
    ['contact', {'dtype': 'str',
        'docstr': textjoin("""
            Contact information for producer of product.
            (e.g., 'ops@jpl.nasa.gov').""")}],
    ['cycle_number', {'dtype': 'i2',
        'docstr': 'Cycle number of the product granule.'}],
    ['pass_number', {'dtype': 'i2',
        'docstr': 'Pass number of the product granule.'}],
    ['continent_id', {'dtype': 'str',
        'docstr': 'Two-letter continent identifier of the product granule.'}],
    ['continent_code', {'dtype': 'str',
        'docstr': 'One-digit (C) continent code of the product granule.'}],
    ['tile_number', {'dtype': 'i2',
        'docstr': 'Tile number in the pass of the product granule.'}],
    ['swath_side', {'dtype': 'str',
        'docstr':
        "'L' or 'R' to indicate left and right swath, respectively."}],
    ['tile_name', {'dtype': 'str',
        'docstr': textjoin("""
            Tile name using format PPP_TTTS, where PPP is a 3 digit pass
            number with leading zeros, TTT is a 3 digit tile number within
            the pass, and S is a character 'L' or 'R' for the left and right
            swath, respectively.""")}],
    ['short_name', {'dtype': 'str',
        'docstr': 'L2_HR_RiverTile'}],
    ['product_file_id', {'dtype': 'str',
        'docstr': 'Reach/Node', 'value': 'Reach/Node'}],
    ['crid', {'dtype': 'str',
        'docstr': textjoin("""
            Composite release identifier (CRID) of the data system used to
            generate this file""")}],
    ['product_version', {'dtype': 'str',
        'docstr': 'Version identifier of this data file'}],
    ['pge_name', {'dtype': 'str',
        'docstr': textjoin("""
            Name of the product generation executable (PGE) that created
            this file""")}],
    ['pge_version', {'dtype': 'str',
        'docstr': textjoin("""
            Version identifier of the product generation executable (PGE)
            that created this file""")}],
    ['time_granule_start', {'dtype': 'str',
        'docstr': textjoin("""
            Nominal starting UTC time of product granule.
            Format is: YYYY-MM-DDThh:mm:ss.ssssssZ""")}],
    ['time_granule_end', {'dtype': 'str',
        'docstr': textjoin("""
            Nominal ending UTC time of product granule.
            Format is: YYYY-MM-DDThh:mm:ss.ssssssZ""")}],
    ['time_coverage_start', {'dtype': 'str',
        'docstr': textjoin("""
            UTC time of first measurement in product granule.
            Format is: YYYY-MM-DDThh:mm:ss.ssssssZ""")}],
    ['time_coverage_end', {'dtype': 'str',
        'docstr': textjoin("""
            UTC time of last measurement in product granule.
            Format is: YYYY-MM-DDThh:mm:ss.ssssssZ""")}],
    ['geospatial_lon_min',  {'dtype': 'f8',
        'docstr': "Westernmost longitude (deg) of granule bounding box"}],
    ['geospatial_lon_max',  {'dtype': 'f8',
        'docstr': "Easternmost longitude (deg) of granule bounding box"}],
    ['geospatial_lat_min',  {'dtype': 'f8',
        'docstr': "Southernmost latitude (deg) of granule bounding box"}],
    ['geospatial_lat_max',  {'dtype': 'f8',
        'docstr': "Northernmost latitude (deg) of granule bounding box"}],
    ['inner_first_longitude', {'dtype': 'f8',
        'docstr': textjoin("""
            Nominal swath corner longitude for the first range line and inner
            part of the swath (degrees_east)""")}],
    ['inner_first_latitude', {'dtype': 'f8',
        'docstr': textjoin("""
            Nominal swath corner latitude for the first range
            line and inner part of the swath (degrees_north)""")}],
    ['inner_last_longitude', {'dtype': 'f8',
        'docstr': textjoin("""
            Nominal swath corner longitude for the last range
            line and inner part of the swath (degrees_east)""")}],
    ['inner_last_latitude', {'dtype': 'f8',
        'docstr': textjoin("""
            Nominal swath corner latitude for the last range
            line and inner part of the swath (degrees_north)""")}],
    ['outer_first_longitude', {'dtype': 'f8',
        'docstr': textjoin("""
            Nominal swath corner longitude for the first range
            line and outer part of the swath (degrees_east)""")}],
    ['outer_first_latitude', {'dtype': 'f8',
        'docstr': textjoin("""
            Nominal swath corner latitude for the first range
            line and outer part of the swath (degrees_north)""")}],
    ['outer_last_longitude',{'dtype': 'f8',
        'docstr': textjoin("""
            Nominal swath corner longitude for the last range
            line and outer part of the swath (degrees_east)""")}],
    ['outer_last_latitude', {'dtype': 'f8',
        'docstr': textjoin("""
            Nominal swath corner latitude for the last range
            line and outer part of the swath (degrees_north)""")}],
    ['left_first_longitude',  {'dtype': 'float',
        'docstr': textjoin("""
            Nominal swath corner longitude for the first range line and left
            edge of the swath (degrees_east)""")}],
    ['left_first_latitude',  {'dtype': 'float',
        'docstr': textjoin("""
            Nominal swath corner latitude for the first range line and left
            edge of the swath (degrees_north)""")}],
    ['left_last_longitude',  {'dtype': 'float',
        'docstr': textjoin("""
            Nominal swath corner longitude for the last range line and left
            edge of the swath (degrees_east)""")}],
    ['left_last_latitude',  {'dtype': 'float',
        'docstr': textjoin("""
            Nominal swath corner latitude for the last range line and left
            edge of the swath (degrees_north)""")}],
    ['right_first_longitude',  {'dtype': 'float',
        'docstr': textjoin("""
            Nominal swath corner longitude for the first range line and right
            edge of the swath (degrees_east)""")}],
    ['right_first_latitude',  {'dtype': 'float',
        'docstr': textjoin("""
            Nominal swath corner latitude for the first range line and right
            edge of the swath (degrees_north)""")}],
    ['right_last_longitude',  {'dtype': 'float',
        'docstr': textjoin("""
            Nominal swath corner longitude for the last range line and right
            edge of the swath (degrees_east)""")}],
    ['right_last_latitude',  {'dtype': 'float',
        'docstr': textjoin("""
            Nominal swath corner latitude for the last range line and right
            edge of the swath (degrees_north)""")}],
    ['xref_l2_hr_pixc_files', {'dtype': 'str',
        'docstr': textjoin("""
            Names of input Level 2 high rate water mask pixel cloud files.
            """)}],
    ['xref_l2_hr_rivertile_files', {'dtype': 'str',
        'docstr': 'Names of input Level 2 river tile files.'}],
    ['xref_param_l2_hr_rivertile_files', {'dtype': 'str',
        'docstr': textjoin("""
            Names of input Level 2 high rate river tile processor configuration
            parameters files."""
            )}],
    ['xref_prior_river_db_files', {'dtype': 'str',
        'docstr': textjoin("""Names of input prior river database files.""")}],
    ['xref_reforbittrack_files', {'dtype': 'str',
        'docstr': textjoin("""Names of input reference orbit track files.""")}],
    ])

ATTRIBUTE_KEYS2POP = [
    "_".join([a, b, c]) for a in ['right', 'left'] for b in ['first', 'last']
    for c in ['latitude', 'longitude']] + [
        'xref_l2_hr_rivertile_files', 'continent_id', 'continent_code']

RIVERTILE_ATTRIBUTES = RIVER_PRODUCT_ATTRIBUTES.copy()

for key in ATTRIBUTE_KEYS2POP:
    RIVERTILE_ATTRIBUTES.pop(key, None)

for key in ['Conventions', 'title', 'platform', 'short_name', 'platform']:
    RIVERTILE_ATTRIBUTES[key]['value'] = RIVERTILE_ATTRIBUTES[key]['docstr']


class L2HRRiverTile(Product):
    UID = "l2_hr_rivertile"
    ATTRIBUTES = odict()
    GROUPS = odict([
        ['nodes', 'RiverTileNodes'],
        ['reaches', 'RiverTileReaches'],
    ])

    def sort(self):
        """sorts self according to the PDD"""
        # sort first by reach_id, then by node_id
        node_sort_idx = np.argsort(self.nodes.node_id)
        for key, values in self.nodes.variables.items():
            self.nodes[key] = values[node_sort_idx]

        reach_sort_idx = np.argsort(self.reaches.reach_id)
        for key, values in self.reaches.variables.items():
            self.reaches[key] = values[reach_sort_idx]

    @staticmethod
    def dump_xmls(node_xml_file, reach_xml_file):
        with open(node_xml_file, 'w') as ofp:
            RiverTileNodes.print_xml(ofp=ofp, is_shapefile=True)
        with open(reach_xml_file, 'w') as ofp:
            RiverTileReaches.print_xml(ofp=ofp, is_shapefile=True)

    @classmethod
    def from_riverobs(
            cls, node_outputs, reach_outputs, reach_collection, prd_reaches):
        """Constructs self from riverobs outputs"""
        klass = cls()

        # add missing reaches and nodes
        for reach, reach_id in zip(prd_reaches, prd_reaches.reach_idx):

            # skip ghost reaches
            if reach_id % 10 == 6:
                continue

            # check for missing nodes
            mask_nodes = node_outputs['reach_indx'] == reach_id

            missing_node_ids = np.setdiff1d(
                reach.node_indx, node_outputs['node_indx'][mask_nodes])

            if len(missing_node_ids) > 0:
                for missing_node_id in np.sort(missing_node_ids):

                    rch_idx = np.argwhere(
                        reach.node_indx == missing_node_id)[0][0]

                    try:
                        insert_idx = np.where(
                            missing_node_id > node_outputs['node_indx'])[0][-1]
                    except IndexError:
                        insert_idx = 0

                    node_outputs['x_prior'] = np.insert(
                        node_outputs['x_prior'], insert_idx, reach.x[rch_idx])
                    node_outputs['y_prior'] = np.insert(
                        node_outputs['y_prior'], insert_idx, reach.y[rch_idx])
                    node_outputs['lon_prior'] = np.insert(
                        node_outputs['lon_prior'], insert_idx,
                        reach.lon[rch_idx])
                    node_outputs['lat_prior'] = np.insert(
                        node_outputs['lat_prior'], insert_idx,
                        reach.lat[rch_idx])
                    node_outputs['p_wse'] = np.insert(
                        node_outputs['p_wse'], insert_idx, reach.wse[rch_idx])
                    node_outputs['p_wse_var'] = np.insert(
                        node_outputs['p_wse_var'], insert_idx,
                        reach.wse_var[rch_idx])
                    node_outputs['p_width'] = np.insert(
                        node_outputs['p_width'], insert_idx,
                        reach.width[rch_idx])
                    node_outputs['p_wid_var'] = np.insert(
                        node_outputs['p_wid_var'], insert_idx,
                        reach.width_var[rch_idx])
                    node_outputs['p_dist_out'] = np.insert(
                        node_outputs['p_dist_out'], insert_idx,
                        reach.dist_out[rch_idx])
                    node_outputs['p_length'] = np.insert(
                        node_outputs['p_length'], insert_idx,
                        reach.node_length[rch_idx])
                    node_outputs['grand_id'] = np.insert(
                        node_outputs['grand_id'], insert_idx,
                        reach.grod_id[rch_idx])
                    node_outputs['n_chan_max'] = np.insert(
                        node_outputs['n_chan_max'], insert_idx,
                        reach.n_chan_max[rch_idx])
                    node_outputs['n_chan_mod'] = np.insert(
                        node_outputs['n_chan_mod'], insert_idx,
                        reach.n_chan_mod[rch_idx])
                    node_outputs['node_indx'] = np.insert(
                        node_outputs['node_indx'], insert_idx, missing_node_id)
                    node_outputs['reach_indx'] = np.insert(
                        node_outputs['reach_indx'], insert_idx, reach_id)
                    node_outputs['ice_clim_f'] = np.insert(
                        node_outputs['ice_clim_f'], insert_idx,
                        reach.metadata['iceflag'])
                    node_outputs['river_name'] = np.insert(
                        node_outputs['river_name'], insert_idx,
                        reach.river_name[rch_idx])

                    for key in ['nobs', 'nobs_h', 'node_blocked', 'n_good_pix']:
                        node_outputs[key] = np.insert(
                            node_outputs[key], insert_idx, MISSING_VALUE_INT9)

                    node_outputs['node_q'] = np.insert(
                            node_outputs['node_q'], insert_idx, 3)

                    node_outputs['node_q_b'] = np.insert(
                            node_outputs['node_q_b'], insert_idx, (
                            QUAL_IND_WSE_BAD + QUAL_IND_NO_SIG0_PIX +
                            QUAL_IND_NO_AREA_PIX + QUAL_IND_NO_WSE_PIX +
                            QUAL_IND_NO_PIXELS))

                    node_outputs['xovr_cal_q'] = np.insert(
                            node_outputs['xovr_cal_q'], insert_idx, 2)

                    for key in [
                        'lat', 'lon', 'x', 'y', 's', 'w_area', 'w_db', 'area',
                        'area_u', 'area_det', 'area_det_u', 'area_of_ht',
                        'wse', 'wse_std', 'wse_r_u', 'rdr_sig0', 'rdr_sig0_u',
                        'latitude_u', 'longitud_u', 'width_u', 'geoid_hght',
                        'solid_tide', 'load_tidef', 'load_tideg', 'pole_tide',
                        'flow_dir', 'dark_frac', 'xtrack', 'h_n_ave',
                        'fit_height']:
                        node_outputs[key] = np.insert(
                            node_outputs[key], insert_idx, MISSING_VALUE_FLT)

            # for missing reaches
            if reach_id not in reach_outputs['reach_idx']:
                for key in ['centerline_lon', 'centerline_lat']:
                    reach_outputs[key] = np.array(list(
                        reach_outputs[key])+[reach.metadata[key],])

                this_rch_id_up = reach.metadata['rch_id_up'].T
                this_rch_id_up[this_rch_id_up == 0] = MISSING_VALUE_INT9
                reach_outputs['rch_id_up'] = np.concatenate(
                    (reach_outputs['rch_id_up'], this_rch_id_up))
                reach_outputs['n_reach_up'] = np.append(
                    reach_outputs['n_reach_up'], (this_rch_id_up > 0).sum())
                this_rch_id_dn = reach.metadata['rch_id_dn'].T
                this_rch_id_dn[this_rch_id_dn == 0] = MISSING_VALUE_INT9
                reach_outputs['rch_id_dn'] = np.concatenate(
                    (reach_outputs['rch_id_dn'], this_rch_id_dn))
                reach_outputs['n_reach_dn'] = np.append(
                    reach_outputs['n_reach_dn'], (this_rch_id_dn > 0).sum())
                reach_outputs['reach_idx'] = np.append(
                        reach_outputs['reach_idx'], reach_id)
                reach_outputs['p_lon'] = np.append(
                        reach_outputs['p_lon'], reach.metadata['lon'])
                reach_outputs['p_lat'] = np.append(
                        reach_outputs['p_lat'], reach.metadata['lat'])
                reach_outputs['p_wse'] = np.append(
                        reach_outputs['p_wse'], reach.metadata['wse'])
                reach_outputs['p_wse_var'] = np.append(
                        reach_outputs['p_wse_var'], reach.metadata['wse_var'])
                reach_outputs['p_width'] = np.append(
                    reach_outputs['p_width'], reach.metadata['width'])
                reach_outputs['p_wid_var'] = np.append(
                    reach_outputs['p_wid_var'], reach.metadata['width_var'])
                reach_outputs['p_n_nodes'] = np.append(
                        reach_outputs['p_n_nodes'], len(reach.x))
                reach_outputs['p_dist_out'] = np.append(
                        reach_outputs['p_dist_out'], reach.metadata['dist_out']
                )
                reach_outputs['p_length'] = np.append(
                    reach_outputs['p_length'], reach.metadata['reach_length'])
                reach_outputs['grand_id'] = np.append(
                    reach_outputs['grand_id'], reach.metadata['grod_id'])
                reach_outputs['n_chan_max'] = np.append(
                    reach_outputs['n_chan_max'], reach.metadata['n_chan_max'])
                reach_outputs['n_chan_mod'] = np.append(
                    reach_outputs['n_chan_mod'], reach.metadata['n_chan_mod'])
                reach_outputs['reach_id'] = np.append(
                    reach_outputs['reach_id'], MISSING_VALUE_INT9)
                reach_outputs['n_good_nod'] = np.append(
                    reach_outputs['n_good_nod'], MISSING_VALUE_INT4)
                reach_outputs['lake_flag'] = np.append(
                    reach_outputs['lake_flag'], MISSING_VALUE_INT4)
                reach_outputs['reach_q'] = np.append(
                    reach_outputs['reach_q'], 3)
                reach_outputs['reach_q_b'] = np.append(
                    reach_outputs['reach_q_b'],
                    QUAL_IND_NO_AREA_PIX+QUAL_IND_NO_WSE_PIX+QUAL_IND_NO_OBS)
                reach_outputs['xovr_cal_q'] = np.append(
                    reach_outputs['xovr_cal_q'], 2)

                reach_outputs['ice_clim_f'] = np.append(
                    reach_outputs['ice_clim_f'], reach.metadata['iceflag'])
                reach_outputs['river_name'] = np.append(
                    reach_outputs['river_name'], reach.metadata['river_name'])

                dsch_m_uc = reach.metadata['discharge_models']['unconstrained']
                dsch_m_c = reach.metadata['discharge_models']['constrained']

                # Avoid letting fill value of -9999 from PRD propagate into
                # outputs (these variables are just passed through from PRD
                # to RiverTile).
                def fill_if_was_fill(value, other_fill, fill):
                    return value if value != other_fill else fill
<<<<<<< HEAD
                reach_outputs['p_low_slp'] = np.append(
                    reach_outputs['p_low_slp'], fill_if_was_fill(
                        reach.metadata['p_low_slp'], -9999,
                        MISSING_VALUE_INT4))

=======
>>>>>>> b090340e
                reach_outputs['dschg_msf'] = np.append(
                    reach_outputs['dschg_msf'], fill_if_was_fill(
                        dsch_m_uc['MetroMan']['sbQ_rel'].item(), -9999,
                        MISSING_VALUE_FLT))
                reach_outputs['dschg_gmsf'] = np.append(
                    reach_outputs['dschg_gmsf'], fill_if_was_fill(
                        dsch_m_c['MetroMan']['sbQ_rel'].item(), -9999,
                        MISSING_VALUE_FLT))

                reach_outputs['dschg_bsf'] = np.append(
                    reach_outputs['dschg_bsf'], fill_if_was_fill(
                        dsch_m_uc['BAM']['sbQ_rel'].item(), -9999,
                        MISSING_VALUE_FLT))
                reach_outputs['dschg_gbsf'] = np.append(
                    reach_outputs['dschg_gbsf'], fill_if_was_fill(
                        dsch_m_c['BAM']['sbQ_rel'].item(), -9999,
                        MISSING_VALUE_FLT))

                reach_outputs['dschg_hsf'] = np.append(
                    reach_outputs['dschg_hsf'], fill_if_was_fill(
                        dsch_m_uc['HiVDI']['sbQ_rel'].item(), -9999,
                        MISSING_VALUE_FLT))
                reach_outputs['dschg_ghsf'] = np.append(
                    reach_outputs['dschg_ghsf'], fill_if_was_fill(
                        dsch_m_c['HiVDI']['sbQ_rel'].item(), -9999,
                        MISSING_VALUE_FLT))

                reach_outputs['dschg_osf'] = np.append(
                    reach_outputs['dschg_osf'], fill_if_was_fill(
                        dsch_m_uc['MOMMA']['sbQ_rel'].item(), -9999,
                        MISSING_VALUE_FLT))
                reach_outputs['dschg_gosf'] = np.append(
                    reach_outputs['dschg_gosf'], fill_if_was_fill(
                        dsch_m_c['MOMMA']['sbQ_rel'].item(), -9999,
                        MISSING_VALUE_FLT))

                reach_outputs['dschg_ssf'] = np.append(
                    reach_outputs['dschg_ssf'], fill_if_was_fill(
                        dsch_m_uc['SADS']['sbQ_rel'].item(), -9999,
                        MISSING_VALUE_FLT))
                reach_outputs['dschg_gssf'] = np.append(
                    reach_outputs['dschg_gssf'], fill_if_was_fill(
                        dsch_m_c['SADS']['sbQ_rel'].item(), -9999,
                        MISSING_VALUE_FLT))

                reach_outputs['dschg_isf'] = np.append(
                    reach_outputs['dschg_isf'], fill_if_was_fill(
                        dsch_m_uc['SIC4DVar']['sbQ_rel'].item(), -9999,
                        MISSING_VALUE_FLT))
                reach_outputs['dschg_gisf'] = np.append(
                    reach_outputs['dschg_gisf'], fill_if_was_fill(
                        dsch_m_c['SIC4DVar']['sbQ_rel'].item(), -9999,
                        MISSING_VALUE_FLT))

                for key in ['length', 'node_dist', 'area', 'area_u',
                            'area_det', 'area_det_u', 'area_of_ht', 'width',
                            'width_u', 'loc_offset', 'xtrk_dist', 'frac_obs',
                            'slope', 'height', 'slope_r_u', 'height_r_u',
                            'slope_u', 'height_u', 'height_c', 'height_c_u',
                            'geoid_slop', 'geoid_hght', 'd_x_area',
                            'd_x_area_u', 'width_c', 'width_c_u', 'dark_frac',
                            'slope2', 'metro_q_c', 'bam_q_c', 'hivdi_q_c',
                            'momma_q_c', 'sads_q_c', 'sic4dvar_q_c',
                            'metro_q_uc', 'bam_q_uc', 'hivdi_q_uc',
                            'momma_q_uc', 'sads_q_uc', 'sic4dvar_q_uc']:

                    reach_outputs[key] = np.append(
                        reach_outputs[key], MISSING_VALUE_FLT)

                # TODO: set discharge flags based on ???

        klass.nodes = RiverTileNodes.from_riverobs(node_outputs)
        klass.reaches = RiverTileReaches.from_riverobs(
            reach_outputs, reach_collection)
        # sort them by increasing reach id
        klass.sort()
        return klass

    @classmethod
    def from_shapes(cls, node_shape_path, reach_shape_path):
        """Constructs self from shapefiles"""
        klass = cls()
        klass.nodes = RiverTileNodes.from_shapes(node_shape_path)
        klass.reaches = RiverTileReaches.from_shapes(reach_shape_path)
        return klass

    def uncorrect_tides(self):
        """Removes geoid, solid earth tide, pole tide, and load tide"""
        self.nodes.uncorrect_tides()
        self.reaches.uncorrect_tides()

    def update_from_pixc(self, pixc_file, index_file):
        """Adds more datasets from pixc_file file using index_file"""
        with warnings.catch_warnings():
            warnings.simplefilter("ignore")
            self.nodes.update_from_pixc(pixc_file, index_file)
            self.reaches.update_from_pixc(pixc_file, index_file)
            self.reaches.update_from_nodes(self.nodes)

    def enforce_shapes(self, node_shapefile, reach_shapefile):
        """Checks that self contains whats in the shapefile"""
        for id_key, part, shapefile in zip(
            ['node_id', 'reach_id'], [self.nodes, self.reaches],
            [node_shapefile, reach_shapefile]):

            with fiona.open(shapefile) as fc:
                schema = fc.schema
                items = list(fc.items())

            shp_vars = {}
            for varname in schema['properties']:
                shp_vars[varname] = np.array([
                    item[1]['properties'][varname] for item in items])

            shp_ids, shp_idx = np.unique(
                shp_vars[id_key], return_index=True)
            nc_ids, nc_idx = np.unique(
                part[id_key], return_index=True)
            common_ids = np.intersect1d(shp_ids, nc_ids)

            shp_idx = shp_idx[np.isin(nc_ids, shp_ids)]
            nc_idx = nc_idx[np.isin(shp_ids, nc_ids)]

            if len(shp_idx) != len(nc_idx):
                print("Shape and NetCDF not same size!")

            for varname in shp_vars:

                # skip these ones
                if varname in ['rch_id_up', 'rch_id_dn', 'time_str']:
                    continue

                shp_var = shp_vars[varname][shp_idx]
                try:
                    nc_var = part[varname][nc_idx]
                    print(varname, (nc_var-shp_var).mean(),
                          (nc_var-shp_var).std())
                except (KeyError, AttributeError):
                    print(varname+" not found.")

    def __add__(self, other):
        """Adds other to self"""
        klass = L2HRRiverTile()
        klass.nodes = self.nodes + other.nodes
        klass.reaches = self.reaches + other.reaches
        return klass

class ShapeWriterMixIn(object):
    """MixIn to support shapefile output"""
    @staticmethod
    def get_schema(dtype, valid_max=None, valid_min=None):
        """Returns the float:13.XX schema so valid max fits"""
        if dtype in ['i1', 'i2', 'u1', 'u2']:
            schema = 'int:4'
        elif dtype in ['i4', 'u4']:
            schema = 'int:9'
        elif dtype in ['i8', 'u8']:
            schema = 'int:14'
        elif dtype in ['f4', 'f8']:
            if valid_max is None or valid_min is None:
                schema = 'float:13.3'
            else:
                num_digits_left = 1+np.log10(
                    np.max([np.abs(valid_max), np.abs(valid_min)]))
                if valid_min < 0:
                    num_digits_left += 1
                if num_digits_left >= 13:
                    schema = 'float:13'
                else:
                    schema = 'float:13.%d'%(13-num_digits_left-1)
        return schema

    def write_shape_xml(self, filename):
        """Writes the XML metadata to filename"""
        with open(filename, 'w') as ofp:
            ofp.write("<?xml version='1.0' encoding='UTF-8'?>\n")
            ofp.write('<swot_product>\n')
            ofp.write('  <global_attributes>\n')
            for key in self.ATTRIBUTES:
                value = self[key]
                if value is None or value is 'None':
                    value = ''
                ofp.write('    <{}>{}</{}>\n'.format(key, value, key))
            ofp.write('  </global_attributes>\n')
            ofp.write('  <attributes>\n')

            my_vars = odict()
            for key, value in self.VARIABLES.items():
                # Skip the geometry datasets
                if key in ['lat_prior', 'lon_prior', 'centerline_lat',
                            'centerline_lon']:
                    continue

                if key not in ['node_id', 'reach_id']:
                    try:
                        value['fill_value'] = value['_FillValue']
                    except KeyError:
                        pass

                my_vars[key] = value.copy()
                if key in ['time_str', 't_str_avg', 't_str_hmin', 't_str_hmed',
                           't_str_hmax']:
                    my_vars[key]['fill_value'] = 'no_data'

            for dset, attr_dict in my_vars.items():
                ofp.write('    <{}>\n'.format(dset))
                for attrname, attrvalue in attr_dict.items():
                    # skip these ones
                    if attrname not in ['dtype', 'dimensions', '_FillValue']:
                        ofp.write('      <{}>{}</{}>\n'.format(
                            attrname, attrvalue, attrname))
                ofp.write('    </{}>\n'.format(dset))

            ofp.write('  </attributes>\n')
            ofp.write('</swot_product>\n')

    def write_shapes(self, shp_fname):
        """Writes self to a shapefile"""

        properties = odict()
        for key, var in self.VARIABLES.items():
            if key in ['rdr_pol', 'reach_id', 'node_id', 'river_name']:
                schema = 'str'
            else:
                schema = self.get_schema(
                    var['dtype'], var.get('valid_max'), var.get('valid_min'))
            properties[key] = schema

        try:
            # these are for the geometry part of schema
            properties.pop('lat_prior')
            properties.pop('lon_prior')
            is_reach = False

        except KeyError:
            properties.pop('centerline_lat')
            properties.pop('centerline_lon')
            is_reach = True

        # add time-string
        properties_ = properties.copy()
        for key in ['time_str', 't_str_avg', 't_str_hmed', 't_str_hmin',
                    't_str_hmax']:
            if key in properties:
                properties[key] = 'str'

        # mash up the schema
        schema = {'geometry': 'Point', 'properties': properties}

        # special treatment of these
        if is_reach:
            schema['geometry'] = 'LineString'
            for key in ['rch_id_up', 'rch_id_dn', 'pass_list']:
                if key in properties:
                    properties[key] = 'str'

        with fiona.open(shp_fname, 'w', 'ESRI Shapefile', schema) as ofp:
            # Suppress fiona._env logger WARNINGs on formatting when
            # writing shapefiles.
            logging.getLogger('fiona._env').disabled = True

            for ii in range(self.reach_id.shape[0]):

                this_property = odict()
                for key in properties_:
                    if np.ma.isMaskedArray(self[key]):
                        this_item = self[key].data
                    else:
                        this_item = self[key]

                    if key in ['rch_id_up', 'rch_id_dn', 'pass_list']:
                        strings = []
                        for item in this_item[ii]:
                            if item == self.VARIABLES[key]['_FillValue']:
                                thisstr = 'no_data'
                            else:
                                thisstr = str(item)
                            strings.append(thisstr)

                        this_property[key] = ', '.join(strings)

                    elif key in ['reach_id', 'node_id', 'river_name']:
                        if this_item[ii] == self.VARIABLES[key]['_FillValue']:
                            this_property[key] = 'no_data'
                        else:
                            this_property[key] = str(this_item[ii])

                    elif key in ['rdr_pol',]:
                        this_value = this_item[ii].astype('|S1').decode()
                        if (this_value ==
                            self.VARIABLES[key]['_FillValue']):
                            this_property[key] = 'no_data'
                        else:
                            this_property[key] = this_value

                    else:
                        this_property[key] = this_item[ii].item()

                if is_reach:
                    lons = self.centerline_lon[ii]
                    lats = self.centerline_lat[ii]
                    is_valid = np.abs(lats)<90

                    this_geo = LineString([
                        (x, y) for x, y in zip(lons[is_valid], lats[is_valid])])
                else:
                    this_geo = Point(float(self.lon_prior[ii]),
                                     float(self.lat_prior[ii]))

                # add time-string
                time_string_vars = {
                    'time': 'time_str', 't_avg': 't_str_avg',
                    't_hmin': 't_str_hmin', 't_hmax': 't_str_hmax',
                    't_hmed': 't_str_hmed'}
                for in_dset, out_dset in time_string_vars.items():
                    if in_dset in this_property:
                        try:
                            this_property[out_dset] = (
                                datetime.datetime(2000, 1, 1) +
                                datetime.timedelta(
                                seconds=this_property[in_dset])
                                ).strftime('%Y-%m-%dT%H:%M%SZ')
                        except (OverflowError, ValueError):
                            this_property[out_dset] = 'no_data'

                ofp.write({'geometry': mapping(this_geo), 'id': ii,
                           'properties': this_property, 'type': 'Feature'})

        # write shape XML metadata and prj file
        self.write_shape_xml(shp_fname.replace('.shp', '.shp.xml'))
        with open(shp_fname.replace('.shp', '.prj'), 'w') as ofp:
            ofp.write((
                'GEOGCS["GCS_WGS_1984",DATUM["D_WGS_1984",' +
                'SPHEROID["WGS_1984",6378137,298.257223563]],' +
                'PRIMEM["Greenwich",0],UNIT["Degree",0.017453292519943295]]\n'
            ))


class RiverTileNodes(Product, ShapeWriterMixIn):

    ATTRIBUTES = RIVERTILE_ATTRIBUTES.copy()
    ATTRIBUTES['title'] = {
        'dtype': 'str',
        'value': 'Level 2 KaRIn High Rate River Tile Vector Product - Node',
        'docstr': 'Level 2 KaRIn High Rate River Tile Vector Product - Node'}
    ATTRIBUTES['product_file_id'] = {
        'dtype': 'str', 'value': 'Node', 'docstr': 'Node'}

    DIMENSIONS = odict([['nodes', 0]])
    VARIABLES = odict([
        ['reach_id',
         odict([['dtype', 'i8'],
                ['long_name', 'reach ID with which node is associated'],
                ['short_name', 'reach_id'],
                ['_FillValue', MISSING_VALUE_INT9],
                ['tag_basic_expert', 'Basic'],
                ['coordinates', 'lon lat'],
                ['comment', textjoin("""
                    Unique reach identifier from the prior river database. The
                    format of the identifier is CBBBBBRRRRT, where C=continent,
                    B=basin, R=reach, T=type.""")],
                ])],
        ['node_id',
         odict([['dtype', 'i8'],
                ['long_name',
                 "node ID of the node in the prior river database"],
                ['short_name', 'node_id'],
                ['_FillValue', MISSING_VALUE_INT9],
                ['tag_basic_expert', 'Basic'],
                ['coordinates', 'lon lat'],
                ['comment', textjoin("""
                    Unique node identifier from the prior river database.
                    The format of the identifier is CBBBBBRRRRNNNT, where
                    C=continent, B=basin, R=reach, N=node, T=type.""")],
                ])],
        ['time',
         odict([['dtype', 'f8'],
                ['long_name', "time (UTC)"],
                ['standard_name', 'time'],
                ['short_name', 'time'],
                ['calendar', 'gregorian'],
                ['tai_utc_difference',
                 '[value of TAI-UTC at time of first record]'],
                ['leap_second', 'YYYY-MM-DDThh:mm:ssZ'],
                ['units', 'seconds since 2000-01-01 00:00:00.000'],
                ['_FillValue', MISSING_VALUE_FLT],
                ['tag_basic_expert', 'Basic'],
                ['comment', textjoin("""
                    Time of measurement in seconds in the UTC time scale since
                    1 Jan 2000 00:00:00 UTC. [tai_utc_difference] is the
                    difference between TAI and UTC reference time (seconds) for
                    the first measurement of the data set. If a leap second
                    occurs within the data set, the metadata leap_second is
                    set to the UTC time at which the leap second occurs.""")],
                ])],
        ['time_tai',
         odict([['dtype', 'f8'],
                ['long_name', "time (TAI)"],
                ['standard_name', 'time'],
                ['short_name', 'time_tai'],
                ['calendar', 'gregorian'],
                ['units', 'seconds since 2000-01-01 00:00:00.000'],
                ['_FillValue', MISSING_VALUE_FLT],
                ['tag_basic_expert', 'Basic'],
                ['comment', textjoin("""
                    Time of measurement in seconds in the TAI time scale since
                    1 Jan 2000 00:00:00 TAI. This time scale contains no leap
                    seconds. The difference (in seconds) with time in UTC is
                    given by the metadata [time:tai_utc_difference].""")],
                ])],
        ['time_str',
         odict([['dtype', 'f8'],
                ['long_name', "time (UTC)"],
                ['standard_name', 'time'],
                ['short_name', 'time_string'],
                ['calendar', 'gregorian'],
                ['tai_utc_difference',
                 '[value of TAI-UTC at time of first record]'],
                ['leap_second', 'YYYY-MM-DDThh:mm:ssZ'],
                ['_FillValue', MISSING_VALUE_FLT],
                ['tag_basic_expert', 'Basic'],
                ['comment', textjoin("""
                    Time string giving UTC time.  The format is
                    YYYY-MM-DDThh:mm:ssZ, where the Z suffix indicates
                    UTC time.""")],
                ])],
        ['lat',
         odict([['dtype', 'f8'],
                ['long_name', 'latitude of centroid of water-detected pixels'],
                ['standard_name', 'latitude'],
                ['short_name', 'latitude'],
                ['units', 'degrees_north'],
                ['valid_min', -80],
                ['valid_max', 80],
                ['_FillValue', MISSING_VALUE_FLT],
                ['tag_basic_expert', 'Basic'],
                ['comment', textjoin("""
                    Geodetic latitude of the centroid of water-detected pixels
                    assigned to the node.  Positive latitude values increase
                    northward from the equator.""")],
                ])],
        ['lon',
         odict([['dtype', 'f8'],
                ['long_name', 'longitude of centroid of water-detected pixels'],
                ['standard_name', 'longitude'],
                ['short_name', 'longitude'],
                ['units', 'degrees_east'],
                ['valid_min', -180],
                ['valid_max', 180],
                ['_FillValue', MISSING_VALUE_FLT],
                ['tag_basic_expert', 'Basic'],
                ['comment', textjoin("""
                    Geodetic longitude of the centroid of water-detected
                    pixels assigned to the node.  The longitude values become
                    more positive to the east and more negative to the west of
                    the Prime Meridian.""")],
                ])],
        ['lat_u',
         odict([['dtype', 'f8'],
                ['long_name', "uncertainty in the node latitude"],
                ['short_name', 'latitude_uncert'],
                ['units', 'degrees_north'],
                ['valid_min', 0],
                ['valid_max', 1],
                ['_FillValue', MISSING_VALUE_FLT],
                ['tag_basic_expert', 'Basic'],
                ['coordinates', 'lon lat'],
                ['comment', textjoin("""
                    Total one-sigma uncertainty in the latitude of the centroid
                    of water-detected pixels assigned to the node.""")],
                ])],
        ['lon_u',
         odict([['dtype', 'f8'],
                ['long_name', 'uncertainty in the node longitude'],
                ['short_name', 'longitude_uncert'],
                ['units', 'degrees_east'],
                ['valid_min', 0],
                ['valid_max', 1],
                ['_FillValue', MISSING_VALUE_FLT],
                ['tag_basic_expert', 'Basic'],
                ['coordinates', 'lon lat'],
                ['comment', textjoin("""
                    Total one-sigma uncertainty in the longitude of the
                    centroid of water-detected pixels assigned to the node.
                    """)],
                ])],
        ['river_name',
         odict([['dtype', 'U254'],
                ['long_name', 'river name(s)'],
                ['short_name', 'river_name'],
                ['_FillValue', 'no_data'],
                ['tag_basic_expert','Basic'],
                ['comment', textjoin("""
                    English language name(s) of the river from the prior river
                    database, which adapts the name(s) from Open Street Map.
                    If there are multiple names, they are separated by a
                    forward slash.""")],
                ])],
        ['lat_prior',
         odict([['dtype', 'f8'],
                ['long_name', 'Latitude of prior node in database'],
                ['standard_name', 'latitude'],
                ['short_name', 'prior_latitude'],
                ['units', 'degrees_north'],
                ['valid_min', -78],
                ['valid_max', 78],
                ['_FillValue', MISSING_VALUE_FLT],
                ['tag_basic_expert', 'Basic'],
                ['coordinates', 'lon lat'],
                ['comment', textjoin("""
                    TBD[Average latitude, not necessarily along stream]. 13
                    digits adequate for microdeg gives sub-meter location.""")],
                ])],
        ['lon_prior',
         odict([['dtype', 'f8'],
                ['long_name', 'Longitude of prior node in database'],
                ['standard_name', 'longitude'],
                ['short_name', 'prior_longitude'],
                ['units', 'degrees_east'],
                ['valid_min', -180],
                ['valid_max', 180],
                ['_FillValue', MISSING_VALUE_FLT],
                ['tag_basic_expert', 'Basic'],
                ['coordinates', 'lon lat'],
                ['comment', textjoin("""
                    East longitude is convention for all products.
                    TBD[Average longitude, not necessarily along stream]. 13
                    digits adequate for microdeg gives sub-meter location.""")],
                ])],
        ['wse',
         odict([['dtype', 'f8'],
                ['long_name',
                 'water surface elevation with respect to the geoid'],
                ['short_name', 'wse'],
                ['units', 'm'],
                ['valid_min', -1000],
                ['valid_max', 100000],
                ['_FillValue', MISSING_VALUE_FLT],
                ['tag_basic_expert', 'Basic'],
                ['coordinates', 'lon lat'],
                ['comment', textjoin("""
                    Fitted node water surface elevation, relative to the
                    provided model of the geoid (geoid_hght), with all
                    corrections for media delays (wet and dry troposphere,
                    and ionosphere), crossover correction, and tidal effects
                    (solid_tide, load_tidef, and pole_tide) applied.""")],
                ])],
        ['wse_u',
         odict([['dtype', 'f8'],
                ['long_name',
                 'total uncertainty in the water surface elevation'],
                ['short_name', 'wse_uncert'],
                ['units', 'm'],
                ['valid_min', 0.0],
                ['valid_max', 999999],
                ['_FillValue', MISSING_VALUE_FLT],
                ['tag_basic_expert', 'Basic'],
                ['coordinates', 'lon lat'],
                ['comment', textjoin("""
                    Total one-sigma uncertainty (random and systematic) in the
                    node WSE, including uncertainties of corrections, and
                    variation about the fit.""")],
                ])],
        ['wse_r_u',
         odict([['dtype', 'f8'],
                ['long_name',
                 'random-only uncertainty in the water surface elevation'],
                ['short_name', 'wse_random_uncert'],
                ['units', 'm'],
                ['valid_min', 0.0],
                ['valid_max', 999999],
                ['_FillValue', MISSING_VALUE_FLT],
                ['tag_basic_expert', 'Expert'],
                ['coordinates', 'lon lat'],
                ['comment', textjoin("""
                    Random-only uncertainty component in the node WSE,
                    including uncertainties of corrections, and variation about
                    the fit.""")],
                ])],
        ['width',
         odict([['dtype', 'f8'],
                ['long_name', "node width"],
                ['short_name', 'width'],
                ['units', 'm'],
                ['valid_min', 0.0],
                ['valid_max', 100000],
                ['_FillValue', MISSING_VALUE_FLT],
                ['tag_basic_expert', 'Basic'],
                ['coordinates', 'lon lat'],
                ['comment', textjoin("""Node width.""")],
                ])],
        ['width_u',
         odict([['dtype', 'f8'],
                ['long_name', 'total uncertainty in the node width'],
                ['short_name', 'width_uncert'],
                ['units', 'm'],
                ['valid_min', 0],
                ['valid_max', 100000],
                ['_FillValue', MISSING_VALUE_FLT],
                ['tag_basic_expert', 'Basic'],
                ['coordinates', 'lon lat'],
                ['comment', textjoin("""
                    Total one-sigma uncertainty (random and systematic) in
                    the node width.""")],
                ])],
        ['area_total',
         odict([['dtype', 'f8'],
                ['long_name', 'total water surface area including dark water'],
                ['short_name', 'area_total'],
                ['units', 'm^2'],
                ['valid_min', 0],
                ['valid_max', 2000000000],
                ['_FillValue', MISSING_VALUE_FLT],
                ['tag_basic_expert', 'Basic'],
                ['coordinates', 'lon lat'],
                ['comment', textjoin("""
                    Total estimated water surface area, including dark water
                    that was not detected as water in the SWOT observation but
                    identified through the use of a prior water likelihood
                    map.""")],
                ])],
        ['area_tot_u',
         odict([['dtype', 'f8'],
                ['long_name', 'uncertainty in the total water surface area'],
                ['short_name', 'area_total_uncert'],
                ['units', 'm^2'],
                ['valid_min', 0],
                ['valid_max', 2000000000],
                ['_FillValue', MISSING_VALUE_FLT],
                ['tag_basic_expert', 'Basic'],
                ['coordinates', 'lon lat'],
                ['comment', textjoin("""
                    Total one-sigma uncertainty (random and systematic) in the
                    total estimated water surface area area_total.""")],
                ])],
        ['area_detct',
         odict([['dtype', 'f8'],
                ['long_name', 'surface area of detected water pixels'],
                ['short_name', 'area_detected'],
                ['units', 'm^2'],
                ['valid_min', 0],
                ['valid_max', 2000000000],
                ['_FillValue', MISSING_VALUE_FLT],
                ['tag_basic_expert', 'Expert'],
                ['coordinates', 'lon lat'],
                ['comment', textjoin("""
                    Surface area of node that was detected as water by the
                    SWOT observation.""")],
                ])],
        ['area_det_u',
         odict([['dtype', 'f8'],
                ['long_name', textjoin("""
                    uncertainty in the surface area of detected water""")],
                ['short_name', 'area_detected_uncert'],
                ['units', 'm^2'],
                ['valid_min', 0],
                ['valid_max', 2000000000],
                ['_FillValue', MISSING_VALUE_FLT],
                ['tag_basic_expert', 'Expert'],
                ['coordinates', 'lon lat'],
                ['comment', textjoin("""
                    Total one-sigma uncertainty (random and systematic) in
                    the surface area of the detected water pixels.""")],
                ])],
        ['area_wse',
         odict([['dtype', 'f8'],
                ['long_name', 'area used to compute water surface elevation'],
                ['short_name', 'area_wse'],
                ['units', 'm^2'],
                ['valid_min', 0],
                ['valid_max', 2000000000],
                ['_FillValue', MISSING_VALUE_FLT],
                ['tag_basic_expert', 'Expert'],
                ['coordinates', 'lon lat'],
                ['comment', textjoin("""
                    Surface area of the node that contributed to the
                    computation of the WSE.""")],
                ])],
        ['layovr_val',
         odict([['dtype', 'f8'],
                ['long_name', 'metric of layover effect'],
                ['short_name', 'layover_value'],
                ['units', 'm'],
                ['valid_min', 0],
                ['valid_max', 999999],
                ['_FillValue', MISSING_VALUE_FLT],
                ['tag_basic_expert', 'Expert'],
                ['coordinates', 'lon lat'],
                ['comment', textjoin("""
                    Value indicating an estimate of the height error due to
                    layover (TBD).""")],
                ])],
        ['node_dist',
         odict([['dtype', 'f8'],
                ['long_name',textjoin("""
                    distance between observed and prior river database node
                    location""")],
                ['short_name', 'node_distance'],
                ['units', 'm'],
                ['valid_min', 0],
                ['valid_max', 10000],
                ['_FillValue', MISSING_VALUE_FLT],
                ['tag_basic_expert', 'Basic'],
                ['coordinates', 'lon lat'],
                ['comment', textjoin("""
                    Distance between the observed node location and the node
                    location in the prior river database. """)],
                ])],
        ['xtrk_dist',
         odict([['dtype', 'f8'],
                ['long_name', 'distance to the satellite ground track'],
                ['short_name', 'cross_track_distance'],
                ['units', 'm'],
                ['valid_min', -75000],
                ['valid_max', 75000],
                ['_FillValue', MISSING_VALUE_FLT],
                ['tag_basic_expert', 'Basic'],
                ['coordinates', 'lon lat'],
                ['comment', textjoin("""
                    Distance of the observed node location from the spacecraft
                    nadir track.  A negative value indicates the left side of
                    the swath, relative to the spacecraft velocity vector.  A
                    positive value indicates the right side of the swath.""")],
                ])],
        ['flow_angle',
         odict([['dtype', 'f8'],
                ['long_name',
                 'river flow direction relative to the satellite ground track'],
                ['short_name', 'flow_angle'],
                ['units', 'degrees'],
                ['valid_min', 0],
                ['valid_max', 360],
                ['_FillValue', MISSING_VALUE_FLT],
                ['tag_basic_expert', 'Basic'],
                ['coordinates', 'lon lat'],
                ['comment', textjoin("""
                    River flow direction for the node relative to the direction
                    of the spacecraft nadir track based on prior data (not the
                    SWOT observation).  A value of zero indicates that the flow
                    is in the same direction as the spacecraft velocity
                    direction.  A value of 90 degrees indicates that the flow
                    is toward the right side of the SWOT swath.""")],
                ])],
        ['node_q',
         odict([['dtype', 'i2'],
                ['long_name', 'summary quality indicator for the node'],
                ['standard_name', 'status_flag'],
                ['short_name', 'node_qual'],
                ['flag_meanings', textjoin("""good suspect degraded bad""")],
                ['flag_masks', 'TBD'],
                ['flag_values', np.array([0, 1, 2, 3]).astype('i2')],
                ['valid_min', 0],
                ['valid_max', 3],
                ['_FillValue', MISSING_VALUE_INT4],
                ['tag_basic_expert', 'Basic'],
                ['coordinates', 'lon lat'],
                ['comment', textjoin("""
                    Summary quality indicator for the node measurement.
                    Value of 0 indicates a nominal measurement, 1 indicates a
                    suspect measurement, 2 indicates a degraded quality
                    measurement, and 3 indicates a bad measurement.
                    """)],
                ])],
        ['node_q_b',
         odict([['dtype', 'i4'],
                ['long_name', 'bitwise quality indicator for the node'],
                ['standard_name', 'status_flag'],
                ['short_name', 'node_qual_bitwise'],
                ['flag_meanings', textjoin("""
                    sig0_qual_suspect
                    classification_qual_suspect
                    geolocation_qual_suspect
                    water_fraction_suspect
                    blocking_width_suspect
                    bright_land
                    few_sig0_pix
                    few_area_pix
                    few_wse_pix
                    far_range_suspect
                    near_range_suspect
                    classification_qual_degraded
                    geolocation_qual_degraded
                    wse_outlier
                    wse_bad
                    no_sig0_pix
                    no_area_pix
                    no_wse_pix
                    no_pixels""")],
                ['flag_masks', np.array([
                    QUAL_IND_SIG0_QUAL_SUSPECT,
                    QUAL_IND_CLASS_QUAL_SUSPECT,
                    QUAL_IND_GEOLOCATION_QUAL_SUSPECT,
                    QUAL_IND_WATER_FRAC_SUSPECT,
                    QUAL_IND_BLOCK_WIDTH_SUSPECT,
                    QUAL_IND_BRIGHT_LAND_SUSPECT,
                    QUAL_IND_FEW_SIG0_PIX,
                    QUAL_IND_FEW_AREA_PIX,
                    QUAL_IND_FEW_WSE_PIX,
                    QUAL_IND_FAR_RANGE_SUSPECT,
                    QUAL_IND_NEAR_RANGE_SUSPECT,
                    QUAL_IND_CLASS_QUAL_DEGRADED,
                    QUAL_IND_GEOLOCATION_QUAL_DEGRADED,
                    QUAL_IND_WSE_OUTLIER,
                    QUAL_IND_WSE_BAD,
                    QUAL_IND_NO_SIG0_PIX,
                    QUAL_IND_NO_AREA_PIX,
                    QUAL_IND_NO_WSE_PIX,
                    QUAL_IND_NO_PIXELS
                ]).astype('i4')],
                ['valid_min', 0],
                ['valid_max', 529297055],
                ['_FillValue', MISSING_VALUE_INT9],
                ['tag_basic_expert', 'Expert'],
                ['coordinates', 'lon lat'],
                ['comment', textjoin("""
                    Bitwise quality indicator for the node measurement. If this
                    word is interpreted as an unsigned integer, a value of 0
                    indicates good data, values less than 262144 represent
                    suspect data, values greater than or equal to 262144 but
                    less than 8388608 represent degraded data, and values
                    greater than or equal to 8388608 represent bad data.""")],
                ])],
        ['dark_frac',
         odict([['dtype', 'f8'],
                ['long_name', 'fractional area of dark water'],
                ['short_name', 'dark_water_fraction'],
                ['units', 1],
                ['valid_min', 0],
                ['valid_max', 1],
                ['_FillValue', MISSING_VALUE_FLT],
                ['tag_basic_expert', 'Expert'],
                ['coordinates', 'lon lat'],
                ['comment', textjoin("""
                    Fraction of node area_total covered by dark water.""")],
                ])],
        ['ice_clim_f',
         odict([['dtype', 'i2'],
                ['long_name', 'climatological ice cover flag'],
                ['standard_name', 'status_flag'],
                ['short_name', 'climatological_ice_flag'],
                ['source', 'Yang et al. (2020)'],
                ['flag_meanings', textjoin("""
                    no_ice_cover uncertain_ice_cover full_ice_cover""")],
                ['flag_values', np.array([0, 1, 2]).astype('i2')],
                ['valid_min', 0],
                ['valid_max', 2],
                ['_FillValue', MISSING_VALUE_INT4],
                ['tag_basic_expert', 'Basic'],
                ['coordinates', 'lon lat'],
                ['comment', textjoin("""
                    Climatological ice cover flag indicating whether the node
                    is ice-covered on the day of the observation based on
                    external climatological information (not the SWOT
                    measurement).  Values of 0, 1, and 2 indicate that the node
                    is likely not ice covered, may or may not be partially
                    or fully, and likely fully ice covered, respectively""")],
                ])],
        ['ice_dyn_f',
         odict([['dtype', 'i2'],
                ['long_name', 'dynamical ice cover flag'],
                ['standard_name', 'status_flag'],
                ['short_name', 'dynamic_ice_flag'],
                ['source', 'Yang et al. (2020)'],
                ['flag_meanings', textjoin("""
                    no_ice_cover partial_ice_cover full_ice_cover""")],
                ['flag_values', np.array([0, 1, 2]).astype('i2')],
                ['valid_min', 0],
                ['valid_max', 2],
                ['_FillValue', MISSING_VALUE_INT4],
                ['tag_basic_expert', 'Basic'],
                ['coordinates', 'lon lat'],
                ['comment', textjoin("""
                    Dynamic ice cover flag indicating whether the surface is
                    ice-covered on the day of the observation based on
                    analysis of external satellite optical data.  Values of
                    0, 1, and 2 indicate that the node is not ice covered,
                    partially ice covered, and fully ice covered, respectively.
                    """)],
                ])],
        ['partial_f',
         odict([['dtype', 'i2'],
                ['long_name', 'partial node coverage flag'],
                ['standard_name', 'status_flag'],
                ['short_name', 'partial_coverage_flag'],
                ['flag_meanings', textjoin("""covered not_covered""")],
                ['flag_values', np.array([0, 1]).astype('i2')],
                ['valid_min', 0],
                ['valid_max', 1],
                ['_FillValue', MISSING_VALUE_INT4],
                ['tag_basic_expert', 'Basic'],
                ['coordinates', 'lon lat'],
                ['comment', textjoin("""
                    Flag that indicates only partial node coverage.  The
                    flag is 0 if at least 10 pixels have a valid WSE
                    measurement; the flag is 1 otherwise and node-level
                    quantities are not computed.""")],
                ])],
        ['n_good_pix',
         odict([['dtype', 'i4'],
                ['long_name', 'number of pixels that have a valid WSE'],
                ['short_name', 'num_good_pixels'],
                ['units', 1],
                ['valid_min', 0],
                ['valid_max', 100000],
                ['_FillValue', MISSING_VALUE_INT9],
                ['tag_basic_expert', 'Basic'],
                ['coordinates', 'lon lat'],
                ['comment', textjoin("""
                    Number of pixels assigned to the node that have a valid
                    node WSE.""")],
                ])],
        ['xovr_cal_q',
         odict([['dtype', 'i2'],
                ['long_name', 'quality of the cross-over calibration'],
                ['short_name', 'height_cor_xover_qual'],
                ['flag_meanings', textjoin("""good suspect bad""")],
                ['flag_masks', 'TBD'],
                ['flag_values', np.array([0, 1, 2]).astype('i2')],
                ['valid_min', 0],
                ['valid_max', 2],
                ['_FillValue', MISSING_VALUE_INT4],
                ['tag_basic_expert', 'Basic'],
                ['coordinates', 'lon lat'],
                ['comment', textjoin("""
                    Quality of the cross-over calibration. A value of 0
                    indicates a nominal measurement, 1 indicates a suspect
                    measurement, and 2 indicates a bad measurement.""")],
                ])],
        ['rdr_sig0',
         odict([['dtype', 'f8'],
                ['long_name', 'sigma0'],
                ['short_name', 'radar_sig0'],
                ['units', '1'],
                ['valid_min', -1000],
                ['valid_max', 10000000],
                ['_FillValue', MISSING_VALUE_FLT],
                ['tag_basic_expert', 'Expert'],
                ['coordinates', 'lon lat'],
                ['comment', textjoin("""
                    Median of the sigma0 from the pixel cloud points assigned
                    to the node in determining the node WSE.  The value is
                    provided as a linear power ratio, not a value in decibels. 
                    A decibel value may be obtained from: rdr_sig0_in_dB =
                    10*log10(rdr_sig0).""")],
                ])],
        ['rdr_sig0_u',
         odict([['dtype', 'f8'],
                ['long_name', 'uncertainty in sigma0'],
                ['short_name', 'radar_sig0_uncert'],
                ['units', '1'],
                ['valid_min', 0],
                ['valid_max', 1000],
                ['_FillValue', MISSING_VALUE_FLT],
                ['tag_basic_expert', 'Expert'],
                ['coordinates', 'lon lat'],
                ['comment', textjoin("""
                    Uncertainty of sig0. The value is provided in linear units.
                    This value is a one-sigma additive (not multiplicative)
                    uncertainty term, which can be added to or subtracted from
                    rdr_sig0.""")],
                ])],
        ['rdr_pol',
         odict([['dtype', 'S1'],
                ['long_name', 'polarization of sigma0'],
                ['short_name', 'radar_polarization'],
                ['_FillValue', 'no_data'],
                ['tag_basic_expert', 'Expert'],
                ['coordinates', 'lon lat'],
                ['comment', textjoin("""
                    Flag indicating whether the node is observed with a
                    horizontal (H) or vertical (V) signal polarization.""")],
                ])],
        ['geoid_hght',
         odict([['dtype', 'f8'],
                ['long_name', 'geoid height'],
                ['standard_name', 'geoid_height_above_reference_ellipsoid'],
                ['short_name', 'geoid_height'],
                ['source', 'EGM2008 (Pavlis et al., 2012)'],
                ['institution', 'GSFC'],
                ['units', 'm'],
                ['valid_min', -150],
                ['valid_max', 150],
                ['_FillValue', MISSING_VALUE_FLT],
                ['tag_basic_expert', 'Basic'],
                ['coordinates', 'lon lat'],
                ['comment', textjoin("""
                    Geoid height above the reference ellipsoid with a
                    correction to refer the value to the mean tide system
                    i.e., includes the permanent tide (zero frequency).""")],
                ])],
        ['solid_tide',
         odict([['dtype', 'f8'],
                ['long_name', 'solid Earth tide height'],
                ['short_name', 'solid_earth_tide'],
                ['source', textjoin("""
                    Cartwright and Taylor (1971) and Cartwright and Edden
                    (1973)""")],
                ['units', 'm'],
                ['valid_min', -1],
                ['valid_max', 1],
                ['_FillValue', MISSING_VALUE_FLT],
                ['tag_basic_expert', 'Expert'],
                ['coordinates', 'lon lat'],
                ['comment', textjoin("""
                    Solid-Earth (body) tide height. The zero-frequency
                    permanent tide component is not included.""")],
                ])],
        ['load_tidef',
         odict([['dtype', 'f8'],
                ['long_name', 'geocentric load tide height (FES)'],
                ['short_name', 'load_tide_fes'],
                ['source', 'FES2014b (Carrere et al., 2016)'],
                ['institution', 'LEGOS/CNES'],
                ['units', 'm'],
                ['valid_min', -0.2],
                ['valid_max', 0.2],
                ['_FillValue', MISSING_VALUE_FLT],
                ['tag_basic_expert', 'Expert'],
                ['coordinates', 'lon lat'],
                ['comment', textjoin("""
                    Geocentric load tide height. The effect of the ocean tide
                    loading of the Earth's crust. This value is used to
                    compute wse.""")],
                ])],
        ['load_tideg',
         odict([['dtype', 'f8'],
                ['long_name', 'geocentric load tide height (GOT)'],
                ['short_name', 'load_tide_got'],
                ['source', 'GOT4.10c (Ray, 2013)'],
                ['institution', 'GSFC'],
                ['units', 'm'],
                ['valid_min', -0.2],
                ['valid_max', 0.2],
                ['_FillValue', MISSING_VALUE_FLT],
                ['tag_basic_expert', 'Expert'],
                ['coordinates', 'lon lat'],
                ['comment', textjoin("""
                    Geocentric load tide height. The effect of the ocean tide
                    loading of the Earth's crust.""")],
                ])],
        ['pole_tide',
         odict([['dtype', 'f8'],
                ['long_name', 'geocentric pole tide height'],
                ['short_name', 'pole_tide'],
                ['source', 'Wahr (1985) and Desai et al. (2015)'],
                ['units', 'm'],
                ['valid_min', -0.2],
                ['valid_max', 0.2],
                ['_FillValue', MISSING_VALUE_FLT],
                ['tag_basic_expert', 'Expert'],
                ['coordinates', 'lon lat'],
                ['comment', textjoin("""
                    Geocentric pole tide height.  The sum total of the
                    contribution from the solid-Earth (body) pole tide height
                    and the load pole tide height (i.e., the effect of the
                    ocean pole tide loading of the Earth's crust).""")],
                ])],
        ['dry_trop_c',
         odict([['dtype', 'f8'],
                ['long_name', 'dry troposphere vertical correction'],
                ['short_name', 'model_dry_tropo_cor'],
                ['source', 'European Centre for Medium-Range Weather Forecasts'],
                ['institution', 'ECMWF'],
                ['units', 'm'],
                ['valid_min', -3.0],
                ['valid_max', -1.5],
                ['_FillValue', MISSING_VALUE_FLT],
                ['tag_basic_expert', 'Expert'],
                ['coordinates', 'lon lat'],
                ['comment', textjoin("""
                    Equivalent vertical correction due to dry troposphere
                    delay.  Adding the reported correction to the reported
                    reach WSE results in the uncorrected reach WSE.""")],
                ])],
        ['wet_trop_c',
         odict([['dtype', 'f8'],
                ['long_name', 'wet troposphere vertical correction'],
                ['short_name', 'model_wet_tropo_cor'],
                ['source', 'European Centre for Medium-Range Weather Forecasts'],
                ['institution', 'ECMWF'],
                ['units', 'm'],
                ['valid_min', -1],
                ['valid_max', 0],
                ['_FillValue', MISSING_VALUE_FLT],
                ['tag_basic_expert', 'Expert'],
                ['coordinates', 'lon lat'],
                ['comment', textjoin("""
                    Equivalent vertical correction due to wet troposphere
                    delay.  Adding the reported correction to the reported
                    reach WSE results in the uncorrected reach WSE.""")],
                ])],
        ['iono_c',
         odict([['dtype', 'f8'],
                ['long_name', 'ionosphere vertical correction'],
                ['short_name', 'iono_cor_gim_ka'],
                ['source', 'Global Ionosphere Maps'],
                ['institution', 'JPL'],
                ['units', 'm'],
                ['valid_min', -0.5],
                ['valid_max', 0],
                ['_FillValue', MISSING_VALUE_FLT],
                ['tag_basic_expert', 'Expert'],
                ['coordinates', 'lon lat'],
                ['comment', textjoin("""
                    Equivalent vertical correction due to ionosphere delay. 
                    Adding the reported correction to the reported reach WSE
                    results in the uncorrected reach WSE.""")],
                ])],
        ['xovr_cal_c',
         odict([['dtype', 'f8'],
                ['long_name', 'WSE correction from KaRIn crossovers'],
                ['short_name', 'height_cor_xover'],
                ['units', 'm'],
                ['valid_min', -10],
                ['valid_max', 10],
                ['_FillValue', MISSING_VALUE_FLT],
                ['tag_basic_expert', 'Expert'],
                ['quality_flag', 'xovr_cal_q'],
                ['coordinates', 'lon lat'],
                ['comment', textjoin("""
                    Height correction from KaRIn crossover calibration. 
                    The correction is applied before geolocation but reported
                    as an equivalent height correction.""")],
                ])],
        ['p_wse',
         odict([['dtype', 'f8'],
                ['long_name', 'node water surface elevation'],
                ['short_name', 'prior_wse'],
                ['units', 'm'],
                ['valid_min', -1500],
                ['valid_max', 150000],
                ['_FillValue', MISSING_VALUE_FLT],
                ['tag_basic_expert', 'Basic'],
                ['coordinates', 'lon lat'],
                ['comment', textjoin("""
                    Node WSE from the prior river database.""")],
                ])],
        ['p_wse_var',
         odict([['dtype', 'f8'],
                ['long_name', 'node water surface elevation variability'],
                ['short_name', 'prior_wse_variability'],
                ['units', 'm'],
                ['valid_min', 0],
                ['valid_max', 10000],
                ['_FillValue', MISSING_VALUE_FLT],
                ['tag_basic_expert', 'Basic'],
                ['coordinates', 'lon lat'],
                ['comment', textjoin("""
                    Node WSE spatial variability from the prior river
                    database.""")],
                ])],
        ['p_width',
         odict([['dtype', 'f8'],
                ['long_name', 'node width'],
                ['short_name', 'prior_width'],
                ['units', 'm'],
                ['valid_min', 10],
                ['valid_max', 100000],
                ['_FillValue', MISSING_VALUE_FLT],
                ['tag_basic_expert', 'Basic'],
                ['coordinates', 'lon lat'],
                ['comment', textjoin("""
                    Node width from prior river database.""")],
                ])],
        ['p_wid_var',
         odict([['dtype', 'f8'],
                ['long_name', 'node width variability'],
                ['short_name', 'prior_width_variability'],
                ['units', 'm'],
                ['valid_min', 0],
                ['valid_max', 100000],
                ['_FillValue', MISSING_VALUE_FLT],
                ['tag_basic_expert', 'Basic'],
                ['coordinates', 'lon lat'],
                ['comment', textjoin("""
                    Node width spatial variability from the prior river
                    database.""")],
                ])],
        ['p_dist_out',
         odict([['dtype', 'f8'],
                ['long_name', 'distance from the node to the outlet'],
                ['short_name', 'prior_distance_to_outlet'],
                ['units', 'm'],
                ['valid_min', -10000],
                ['valid_max', 10000000],
                ['_FillValue', MISSING_VALUE_FLT],
                ['tag_basic_expert', 'Basic'],
                ['coordinates', 'lon lat'],
                ['comment', textjoin("""
                    Along-stream distance from the node to the outlet, from
                    the prior river database.""")],
                ])],
        ['p_length',
         odict([['dtype', 'f8'],
                ['long_name', 'length of node'],
                ['short_name', 'prior_length'],
                ['units', 'm'],
                ['valid_min', 10],
                ['valid_max', 1000],
                ['_FillValue', MISSING_VALUE_FLT],
                ['tag_basic_expert', 'Basic'],
                ['coordinates', 'lon lat'],
                ['comment', textjoin("""
                    Length of the node from the prior river database.
                    This value is used to compute the node width from the
                    water surface area.""")],
                ])],
        ['p_dam_id',
         odict([['dtype', 'i4'],
                ['long_name', 'dam ID from GRanD database'],
                ['short_name', 'prior_dam_id'],
                ['source', 'Lehner et al. (2011)'],
                ['units', '1'],
                ['valid_min', 0],
                ['valid_max', 10000],
                ['_FillValue', MISSING_VALUE_INT9],
                ['tag_basic_expert', 'Expert'],
                ['coordinates', 'lon lat'],
                ['comment', textjoin("""
                    Dam ID from the Global Reservoir and Dam (GRanD) database.
                    The value is 0 if there is no influence of dams at the
                    node, and a positive value indicates there is an influence
                    of a dam at the node. The value of grand_id identifies the
                    dam ID in the GRanD database.  Nodes influenced by dams
                    are indicated by the type code in node_id.  """)],
                ])],
        ['p_n_ch_max',
         odict([['dtype', 'i2'],
                ['long_name', 'maximum number of channels detected in node'],
                ['short_name', 'prior_num_channels_max'],
                ['units', '1'],
                ['valid_min', 0],
                ['valid_max', 100],
                ['_FillValue', MISSING_VALUE_INT4],
                ['tag_basic_expert', 'Expert'],
                ['coordinates', 'lon lat'],
                ['comment', textjoin("""
                    Maximum number of channels at the node, from the prior
                    river database.""")],
                ])],
        ['p_n_ch_mod',
         odict([['dtype', 'i2'],
                ['long_name', 'mode of the number of channels at the node'],
                ['short_name', 'prior_num_channels_mode'],
                ['units', '1'],
                ['valid_min', 0],
                ['valid_max', 100],
                ['_FillValue', MISSING_VALUE_INT4],
                ['tag_basic_expert', 'Expert'],
                ['coordinates', 'lon lat'],
                ['comment', textjoin("""
                    Mode of the number of channels at the node, from the prior
                    river database.""")],
                ])],
    ])
    for name, reference in VARIABLES.items():
        reference['dimensions'] = DIMENSIONS

    @classmethod
    def from_riverobs(cls, node_outputs):
        """
        Constructs self from RiverObs node_outputs
        """
        klass = cls()
        if node_outputs is not None:
            klass['reach_id'] = node_outputs['reach_indx']
            klass['node_id'] = node_outputs['node_indx']
            klass['lat'] = node_outputs['lat']
            klass['lon'] = node_outputs['lon']
            klass['lat_u'] = node_outputs['latitude_u']
            klass['lon_u'] = node_outputs['longitud_u']
            klass['wse'] = node_outputs['wse']
            klass['wse_r_u'] = node_outputs['wse_r_u']
            klass['width'] = node_outputs['w_area']
            klass['width_u'] = node_outputs['width_u']
            klass['area_detct'] = node_outputs['area_det']
            klass['area_det_u'] = node_outputs['area_det_u']
            klass['area_total'] = node_outputs['area']
            klass['area_tot_u'] = node_outputs['area_u']
            klass['area_wse'] = node_outputs['area_of_ht']
            klass['xtrk_dist'] = node_outputs['xtrack']
            klass['n_good_pix'] = node_outputs['n_good_pix']
            klass['rdr_sig0'] = node_outputs['rdr_sig0']
            klass['rdr_sig0_u'] = node_outputs['rdr_sig0_u']
            klass['geoid_hght'] = node_outputs['geoid_hght']
            klass['solid_tide'] = node_outputs['solid_tide']
            klass['load_tidef'] = node_outputs['load_tidef']
            klass['load_tideg'] = node_outputs['load_tideg']
            klass['pole_tide'] = node_outputs['pole_tide']
            klass['flow_angle'] = node_outputs['flow_dir']
            # compute node distance from prior
            klass['node_dist'] = np.sqrt(
                (node_outputs['x']-node_outputs['x_prior'])**2 +
                (node_outputs['y']-node_outputs['y_prior'])**2)
            klass['dark_frac'] = node_outputs['dark_frac']

            klass['p_dam_id'] = node_outputs['grand_id']
            klass['p_n_ch_max'] = node_outputs['n_chan_max']
            klass['p_n_ch_mod'] = node_outputs['n_chan_mod']
            klass['ice_clim_f'] = node_outputs['ice_clim_f']
            klass['river_name'] = node_outputs['river_name']

            for key in ['lat_prior', 'lon_prior', 'p_wse', 'p_wse_var',
                        'p_width', 'p_wid_var', 'p_dist_out', 'p_length',
                        'node_q', 'node_q_b', 'xovr_cal_q']:
                klass[key] = node_outputs[key]

        return klass

    @classmethod
    def from_shapes(cls, shape_path):
        """Constructs self from shapefiles"""
        klass = cls()

        # load attributes from XML files
        tree = xml.etree.ElementTree.parse(shape_path+'.xml')
        root = tree.getroot()
        for item in root.find('global_attributes'):
            try:
                value = eval(item.text)
            except:
                value = item.text
                if value is None:
                    value = ''
            setattr(klass, item.tag, value)

        # load datasets from shapefiles
        with fiona.open(shape_path) as ifp:
            records = list(ifp)
        data = {}
        data['lon_prior'] = np.array([
            record['geometry']['coordinates'][0] for record in records])
        data['lat_prior'] = np.array([
            record['geometry']['coordinates'][1] for record in records])
        for key, reference in klass.VARIABLES.items():
            if key not in ['lat_prior', 'lon_prior']:
                data[key] = np.array([
                    record['properties'][key] for record in records])
        for key, value in data.items():
            if key in ['reach_id', 'node_id']:
                value = value.astype('int')
            setattr(klass, key, value)
        return klass

    def uncorrect_tides(self):
        """Removes geoid, solid earth tide, pole tide, and load tide"""
        mask = np.logical_and(
            self.geoid_hght > -200, self.geoid_hght < 200)
        self.wse[mask] += (
            self.geoid_hght[mask] + self.solid_tide[mask] +
            self.load_tidef[mask] + self.pole_tide[mask])

    def update_from_pixc(self, pixc_file, index_file):
        """Adds more datasets from pixc_file file using index_file"""
        from SWOTRiver.products.pixcvec import L2PIXCVector
        pixc_vec = L2PIXCVector.from_ncfile(index_file)

        pixc2rivertile_map = {
            '/pixel_cloud/model_dry_tropo_cor': 'dry_trop_c',
            '/pixel_cloud/model_wet_tropo_cor': 'wet_trop_c',
            '/pixel_cloud/iono_cor_gim_ka': 'iono_c',
            '/pixel_cloud/height_cor_xover': 'xovr_cal_c',
            '/pixel_cloud/xover_height_cor': 'xovr_cal_c',# old format
            '/tvp/time': 'time',
            '/tvp/time_tai': 'time_tai'}

        pixc_data = {}
        with netCDF4.Dataset(pixc_file, 'r') as ifp:
            for key in pixc2rivertile_map:
                group, dset = key.split('/')[1::]
                try:
                    pixc_data[key] = ifp.groups[group][dset][:]
                except IndexError:
                    pass
            for attr in ATTRS_2COPY_FROM_PIXC:
                try:
                    value = getattr(ifp, attr)
                except AttributeError:
                    value = getattr(ifp.groups['pixel_cloud'], attr, 'None')
                self[attr] = value

        for inkey, outkey in pixc2rivertile_map.items():
            # subset pixel cloud data to look like pixcvec data
            if inkey.split('/')[1] == 'tvp':
                # silly hack
                subdata = pixc_data[inkey][pixc_vec.azimuth_index]
            else:
                try:
                    subdata = pixc_data[inkey][pixc_vec.pixc_index]
                except KeyError:
                    pass

            # index into pixcvec shaped data
            outdata = np.ones(self[outkey].shape)
            for node_id in self.node_id:
                pixc_mask = pixc_vec.node_id == node_id
                out_mask = self.node_id == node_id

                # TBD some other operation than mean (median?)
                outdata[out_mask] = np.mean(subdata[pixc_mask])

            # replace NaNs with _FillValue
            outdata[np.isnan(outdata)] = self.VARIABLES[outkey]['_FillValue']

            # stuff in product
            self[outkey] = outdata

    def __add__(self, other):
        """Adds other to self"""
        klass = RiverTileNodes()
        for key in klass.VARIABLES:
            setattr(klass, key, np.concatenate((
                getattr(self, key), getattr(other, key))))
        return klass


class RiverTileReaches(Product, ShapeWriterMixIn):

    ATTRIBUTES = RIVERTILE_ATTRIBUTES.copy()
    ATTRIBUTES['title'] = {
        'dtype': 'str',
        'value': 'Level 2 KaRIn High Rate River Tile Vector Product - Reach',
        'docstr': 'Level 2 KaRIn High Rate River Tile Vector Product - Reach'}
    ATTRIBUTES['product_file_id'] = {
        'dtype': 'str', 'value': 'Reach', 'docstr': 'Reach'}

    DIMENSIONS = odict([
        ['reaches', 0], ['reach_neighbors', 4], ['centerlines', 1000]])
    DIMENSIONS_REACHES = odict([['reaches', 0]])
    DIMENSIONS_CENTERLINES = odict([['reaches', 0], ['centerlines', 1000]])
    DIMENSIONS_REACH_NEIGHBORS = odict([['reaches', 0], ['reach_neighbors', 4]])
    VARIABLES = odict([
        ['reach_id',
         odict([['dtype', 'i8'],
                ['long_name', 'reach ID from prior river database'],
                ['short_name', 'reach_id'],
                ['_FillValue', MISSING_VALUE_INT9],
                ['tag_basic_expert', 'Basic'],
                ['coordinates', 'p_lon p_lat'],
                ['comment', textjoin("""
                    Unique reach identifier from the prior river database.
                    The format of the identifier is CBBBBBRRRRT, where
                    C=continent, B=basin, R=reach, T=type.""")],
                ])],
        ['time', RiverTileNodes.VARIABLES['time'].copy()],
        ['time_tai', RiverTileNodes.VARIABLES['time_tai'].copy()],
        ['time_str', RiverTileNodes.VARIABLES['time_str'].copy()],
        ['centerline_lat',
         odict([['dtype', 'f8'],
                ['long_name',
                 'Latitude of the centerline of the reach from prior database'],
                ['short_name', 'centerline_latitude'],
                ['units', 'degrees_north'],
                ['valid_min', -90],
                ['valid_max', 90],
                ['_FillValue', MISSING_VALUE_FLT],
                ['tag_basic_expert', 'Basic'],
                ['comment', textjoin("""""")],
                ])],
        ['centerline_lon',
         odict([['dtype', 'f8'],
                ['long_name',
                 'Longitude of the centerline of the reach from prior database'],
                ['short_name', 'centerline_longitude'],
                ['units', 'degrees_east'],
                ['valid_min', 0],
                ['valid_max', 360],
                ['_FillValue', MISSING_VALUE_FLT],
                ['tag_basic_expert', 'Basic'],
                ['comment', textjoin("""""")],
                ])],
        ['p_lat',
         odict([['dtype', 'f8'],
                ['long_name', 'latitude of the center of the reach'],
                ['standard_name', 'latitude'],
                ['short_name', 'prior_latitude'],
                ['units', 'degrees_north'],
                ['valid_min', -80],
                ['valid_max', 80],
                ['_FillValue', MISSING_VALUE_FLT],
                ['tag_basic_expert', 'Basic'],
                ['comment', textjoin("""
                    Geodetic latitude of the reach center from the prior river
                    database.  Positive values increase northward of the
                    equator.""")],
                ])],
        ['p_lon',
         odict([['dtype', 'f8'],
                ['long_name', 'longitude of the center of the reach'],
                ['standard_name', 'longitude'],
                ['short_name', 'prior_longitude'],
                ['units', 'degrees_east'],
                ['valid_min', -180],
                ['valid_max', 180],
                ['_FillValue', MISSING_VALUE_FLT],
                ['tag_basic_expert','Basic'],
                ['comment', textjoin("""
                    Geodetic longitude of the reach center from the prior
                    river database.  The longitude values become more positive
                    to the east and more negative to the west of the Prime
                    Meridian.""")],
                ])],
        ['river_name',
         odict([['dtype', 'U254'],
                ['long_name', 'river name(s)'],
                ['short_name', 'river_name'],
                ['_FillValue', 'no_data'],
                ['tag_basic_expert','Basic'],
                ['comment', textjoin("""
                    English language name(s) of the river from the prior river
                    database, which adapts the name(s) from Open Street Map.
                    If there are multiple names, they are separated by a
                    forward slash.""")],
                ])],
        ['wse',
         odict([['dtype', 'f8'],
                ['long_name',
                 'water surface elevation with respect to the geoid'],
                ['short_name', 'wse'],
                ['units', 'm'],
                ['valid_min', -1500],
                ['valid_max', 150000],
                ['_FillValue', MISSING_VALUE_FLT],
                ['tag_basic_expert','Basic'],
                ['coordinates', 'p_lon p_lat'],
                ['comment', textjoin("""
                    Fitted reach water surface elevation, relative to the
                    provided model of the geoid (geoid_hght), with corrections
                    for media delays (wet and dry troposphere, and ionosphere),
                    crossover correction, and tidal effects (solid_tide,
                    load_tidef, and pole_tide) applied.""")],
                ])],
        ['wse_u',
         odict([['dtype', 'f8'],
                ['long_name',
                 'total uncertainty in the water surface elevation'],
                ['short_name', 'wse_uncert'],
                ['units', 'm'],
                ['valid_min', 0],
                ['valid_max', 999999],
                ['_FillValue', MISSING_VALUE_FLT],
                ['tag_basic_expert','Basic'],
                ['coordinates', 'p_lon p_lat'],
                ['comment', textjoin("""
                    Total one-sigma uncertainty (random and systematic) in
                    the reach WSE, including uncertainties of corrections,
                    and variation about the fit.""")],
                ])],
        ['wse_r_u',
         odict([['dtype', 'f8'],
                ['long_name',
                 'random-only uncertainty in the water surface elevation'],
                ['short_name', 'wse_random_uncert'],
                ['units', 'm'],
                ['valid_min', 0],
                ['valid_max', 999999],
                ['_FillValue', MISSING_VALUE_FLT],
                ['tag_basic_expert', 'Expert'],
                ['coordinates', 'p_lon p_lat'],
                ['comment', textjoin("""
                    Random-only component of the uncertainty in the reach WSE,
                    including uncertainties of corrections, and variation about
                    the fit.""")],
                ])],
        ['wse_c',
         odict([['dtype', 'f8'],
                ['long_name', 'constrained water surface elevation with '
                              'respect to the geoid'],
                ['short_name', 'wse_constrained'],
                ['units', 'm'], ['valid_min', -1500],
                ['valid_max', 150000],
                ['_FillValue', MISSING_VALUE_FLT],
                ['tag_basic_expert', 'Expert'],
                ['coordinates', 'p_lon p_lat'],
                ['comment', textjoin("""
                    Constrained water surface elevation, relative to the 
                    provided model of the geoid (geoid_hght), with corrections 
                    for media delays (wet and dry troposphere, and ionosphere), 
                    crossover correction, and tidal effects (solid_tide, 
                    load_tidef, and pole_tide) applied.  This estimate of the 
                    water surface elevation is constrained to follow a 
                    predefined monotonic relationship with the river 
                    width.""")],
               ])],
        ['wse_c_u',
         odict([['dtype', 'f8'],
                ['long_name',
                 'total uncertainty in the constrained water surface '
                 'elevation'],
                ['short_name', 'wse_constr_uncert'],
                ['units', 'm'],
                ['valid_min', 0],
                ['valid_max', 999999],
                ['_FillValue', MISSING_VALUE_FLT],
                ['tag_basic_expert', 'Expert'],
                ['coordinates', 'p_lon p_lat'],
                ['comment', textjoin("""
                    Total one-sigma uncertainty (random and systematic) in the 
                    constrained reach WSE, including uncertainties of 
                    corrections, and variation about the fit..""")],
             ])],
        ['slope',
         odict([['dtype', 'f8'],
                ['long_name', 'water surface slope with respect to the geoid'],
                ['short_name', 'slope'],
                ['units', 'm/m'],
                ['valid_min', -0.001],
                ['valid_max', 0.1],
                ['_FillValue', MISSING_VALUE_FLT],
                ['tag_basic_expert','Basic'],
                ['coordinates', 'p_lon p_lat'],
                ['comment', textjoin("""
                    Fitted water surface slope relative to the geoid, and
                    with the same corrections and geophysical fields applied
                    as wse. The units are m/m.  The upstream or downstream
                    direction is defined by the prior river database.  A
                    positive slope means that the downstream WSE is lower.""")],
                ])],
        ['slope_u',
         odict([['dtype', 'f8'],
                ['long_name', 'total uncertainty in the water surface slope'],
                ['short_name', 'slope_uncert'],
                ['units', 'm/m'],
                ['valid_min', 0],
                ['valid_max', 0.1],
                ['_FillValue', MISSING_VALUE_FLT],
                ['tag_basic_expert','Basic'],
                ['coordinates', 'p_lon p_lat'],
                ['comment', textjoin("""
                    Total one-sigma uncertainty (random and systematic) in the
                    water surface slope, including uncertainties of corrections
                    and variation about the fit.""")],
                ])],
        ['slope_r_u',
         odict([['dtype', 'f8'],
                ['long_name', 'random uncertainty in the water surface slope'],
                ['short_name', 'slope_random_uncert'],
                ['units', 'm/m'],
                ['valid_min', 0],
                ['valid_max', 0.1],
                ['_FillValue', MISSING_VALUE_FLT],
                ['tag_basic_expert', 'Expert'],
                ['coordinates', 'p_lon p_lat'],
                ['comment', textjoin("""
                    Random-only component of the uncertainty in the water
                    surface slope.""")],
                ])],
        ['slope2',
         odict([['dtype', 'f8'],
                ['long_name',
                    'enhanced water surface slope with respect to the geoid'],
                ['short_name', 'slope_2'],
                ['units', 'm/m'],
                ['valid_min', -0.001],
                ['valid_max', 0.1],
                ['_FillValue', MISSING_VALUE_FLT],
                ['tag_basic_expert','Basic'],
                ['coordinates', 'p_lon p_lat'],
                ['comment', textjoin("""
                    Enhanced water surface slope relative to the geoid,
                    produced using a smoothing of the node wse. The upstream
                    or downstream direction is defined by the prior river
                    database.  A positive slope means that the downstream WSE
                    is lower.""")],
                ])],
        ['slope2_u',
         odict([['dtype', 'f8'],
                ['long_name', 'uncertainty in the enhanced water surface slope'],
                ['short_name', 'slope_2_uncert'],
                ['units', 'm/m'],
                ['valid_min', 0],
                ['valid_max', 0.1],
                ['_FillValue', MISSING_VALUE_FLT],
                ['tag_basic_expert','Basic'],
                ['coordinates', 'p_lon p_lat'],
                ['comment', textjoin("""
                    Total one-sigma uncertainty (random and systematic) in
                    the enhanced water surface slope, including uncertainties
                    of corrections and variation about the fit.""")],
                ])],
        ['slope2_r_u',
         odict([['dtype', 'f8'],
                ['long_name',
                 'random uncertainty in the enhanced water surface slope'],
                ['short_name', 'slope_2_random_uncert'],
                ['units', 'm/m'],
                ['valid_min', 0],
                ['valid_max', 0.1],
                ['_FillValue', MISSING_VALUE_FLT],
                ['tag_basic_expert','Expert'],
                ['coordinates', 'p_lon p_lat'],
                ['comment', textjoin("""
                    Random-only component of the uncertainty in the enhanced
                    water surface slope.""")],
                ])],
        ['width',
         odict([['dtype', 'f8'],
                ['long_name', 'reach width'],
                ['short_name', 'width'],
                ['units', 'm'],
                ['valid_min', 0],
                ['valid_max', 100000],
                ['_FillValue', MISSING_VALUE_FLT],
                ['tag_basic_expert','Basic'],
                ['coordinates', 'p_lon p_lat'],
                ['comment', textjoin("""Reach width.""")],
                ])],
        ['width_u',
         odict([['dtype', 'f8'],
                ['long_name', 'total uncertainty in the reach width'],
                ['short_name', 'width_uncert'],
                ['units', 'm'],
                ['valid_min', 0],
                ['valid_max', 100000],
                ['_FillValue', MISSING_VALUE_FLT],
                ['tag_basic_expert','Basic'],
                ['coordinates', 'p_lon p_lat'],
                ['comment', textjoin("""
                    Total one-sigma uncertainty (random and systematic) in
                    the reach width.""")],
                ])],
        ['width_c',
         odict([['dtype', 'f8'],
                ['long_name', 'constrained reach width'],
                ['short_name', 'width_constrained'],
                ['units', 'm'],
                ['valid_min', 0],
                ['valid_max', 100000],
                ['_FillValue', MISSING_VALUE_FLT],
                ['tag_basic_expert','Expert'],
                ['coordinates', 'p_lon p_lat'],
                ['comment', textjoin("""
                    Constrained reach width. This estimate of the width is
                    constrained to follow a predefined monotonic relationship
                    with the WSE.""")],
                ])],
        ['width_c_u',
         odict([['dtype', 'f8'],
                ['long_name', 'total uncertainty in the constrained reach '
                              'width'],
                ['short_name', 'width_constr_uncert'],
                ['units', 'm'],
                ['valid_min', 0],
                ['valid_max', 100000],
                ['_FillValue', MISSING_VALUE_FLT],
                ['tag_basic_expert','Expert'],
                ['coordinates', 'p_lon p_lat'],
                ['comment', textjoin("""
                    Total one-sigma uncertainty (random and systematic) in the
                    constrained reach width.""")],
                ])],
        ['area_total',
         odict([['dtype', 'f8'],
                ['long_name', 'total water surface area including dark water'],
                ['short_name', 'area_total'],
                ['units', 'm^2'],
                ['valid_min', 0],
                ['valid_max', 2000000000],
                ['_FillValue', MISSING_VALUE_FLT],
                ['tag_basic_expert','Basic'],
                ['coordinates', 'p_lon p_lat'],
                ['comment', textjoin("""
                    Total estimated water surface area, including dark water
                    that was not detected as water in the SWOT observation but
                    identified through the use of a prior water likelihood
                    map.""")],
                ])],
        ['area_tot_u',
         odict([['dtype', 'f8'],
                ['long_name', textjoin("""
                    uncertainty in the total water surface area""")],
                ['short_name', 'area_total_uncert'],
                ['units', 'm^2'],
                ['valid_min', 0],
                ['valid_max', 10000*200],
                ['_FillValue', MISSING_VALUE_FLT],
                ['tag_basic_expert','Basic'],
                ['coordinates', 'p_lon p_lat'],
                ['comment', textjoin("""
                    Total one-sigma uncertainty (random and systematic) in the
                    total estimated water surface area area_total.""")],
                ])],
        ['area_detct',
         odict([['dtype', 'f8'],
                ['long_name', 'surface area of detected water pixels'],
                ['short_name', 'area_detected'],
                ['units', 'm^2'],
                ['valid_min', 0],
                ['valid_max', 2000000000],
                ['_FillValue', MISSING_VALUE_FLT],
                ['tag_basic_expert','Expert'],
                ['coordinates', 'p_lon p_lat'],
                ['comment', textjoin("""
                    Surface area of reach that was detected as water by the
                    SWOT observation.""")],
                ])],
        ['area_det_u',
         odict([['dtype', 'f8'],
                ['long_name', textjoin("""
                    uncertainty in the surface area of detected water""")],
                ['short_name', 'area_detected_uncert'],
                ['units', 'm^2'],
                ['valid_min', 0],
                ['valid_max', 2000000000],
                ['_FillValue', MISSING_VALUE_FLT],
                ['tag_basic_expert','Expert'],
                ['coordinates', 'p_lon p_lat'],
                ['comment', textjoin("""
                    Total one-sigma uncertainty (random and systematic) in
                    the surface area of the detected water pixels.""")],
                ])],
        ['area_wse',
         odict([['dtype', 'f8'],
                ['long_name', textjoin("""
                    area used to compute water surface elevation""")],
                ['short_name', 'area_wse'],
                ['units', 'm^2'],
                ['valid_min', 0],
                ['valid_max', 2000000000],
                ['_FillValue', MISSING_VALUE_FLT],
                ['tag_basic_expert','Expert'],
                ['coordinates', 'p_lon p_lat'],
                ['comment', textjoin("""
                    Surface area of the reach that contributed to the
                    computation of the WSE.""")],
                ])],
        ['d_x_area',
         odict([['dtype', 'f8'],
                ['long_name', 'change in cross-sectional area'],
                ['short_name', 'change_in_cross_sectional_area'],
                ['units', 'm^2'],
                ['valid_min', -10000000],
                ['valid_max', 10000000],
                ['_FillValue', MISSING_VALUE_FLT],
                ['tag_basic_expert','Basic'],
                ['coordinates', 'p_lon p_lat'],
                ['comment', textjoin("""
                    Change in channel cross sectional area from the value
                    reported in the prior river database.""")],
                ])],
        ['d_x_area_u',
         odict([['dtype', 'f8'],
                ['long_name', textjoin("""
                    total uncertainty of the change in the cross-sectional
                    area """)],
                ['short_name', 'change_in_cross_sectional_area_uncert'],
                ['units', 'm^2'],
                ['valid_min', 0],
                ['valid_max', 10000000],
                ['_FillValue', MISSING_VALUE_FLT],
                ['tag_basic_expert','Basic'],
                ['coordinates', 'p_lon p_lat'],
                ['comment', textjoin("""
                    Total one-sigma uncertainty (random and systematic) in the
                    change in the cross-sectional area.""")],
                ])],
        ['layovr_val',
         odict([['dtype', 'f8'],
                ['long_name', 'metric of layover effect'],
                ['short_name', 'layover_value'],
                ['units', 'm'],
                ['valid_min', 0],
                ['valid_max', 999999],
                ['_FillValue', MISSING_VALUE_FLT],
                ['tag_basic_expert','Expert'],
                ['coordinates', 'p_lon p_lat'],
                ['comment', textjoin("""
                    Value indicating an estimate of the height error due to
                    layover (TBD). """)],
                ])],
        ['node_dist',
         odict([['dtype', 'f8'],
                ['long_name', textjoin("""
                    mean distance between observed and prior river database
                    node locations""")],
                ['short_name', 'node_distance'],
                ['units', 'm'],
                ['valid_min', 0],
                ['valid_max', 10000],
                ['_FillValue', MISSING_VALUE_FLT],
                ['tag_basic_expert','Basic'],
                ['coordinates', 'p_lon p_lat'],
                ['comment', textjoin("""
                    Mean distance between the observed node locations and the
                    node locations in the prior river database.""")],
                ])],
        ['loc_offset',
         odict([['dtype', 'f8'],
                ['long_name', textjoin("""
                    along-stream location offset between the observed and
                    prior reach location""")],
                ['short_name', 'location_offset'],
                ['units', 'm'],
                ['valid_min', -20000],
                ['valid_max', 20000],
                ['_FillValue', MISSING_VALUE_FLT],
                ['tag_basic_expert','Basic'],
                ['coordinates', 'p_lon p_lat'],
                ['comment', textjoin("""
                    Location offset between the observed and prior reach
                    locations.  This is defined as the mean of the along-stream
                    node distances of only observed nodes in the reach, minus
                    the mean of all prior river database along-stream node
                    distances in the reach.""")],
                ])],
        ['xtrk_dist',
         odict([['dtype', 'f8'],
                ['long_name', textjoin("""
                    distance to the satellite ground track""")],
                ['short_name', 'cross_track_distance'],
                ['units', 'm'],
                ['valid_min', -75000],
                ['valid_max', 75000],
                ['_FillValue', MISSING_VALUE_FLT],
                ['tag_basic_expert','Basic'],
                ['coordinates', 'p_lon p_lat'],
                ['comment', textjoin("""
                    Average distance of the observed node locations in the
                    reach from the spacecraft nadir track.  A negative value
                    indicates the left side of the swath, relative to the
                    spacecraft velocity vector.  A positive value indicates
                    the right side of the swath.""")],
                ])],
        ['dschg_c',
         odict([['dtype', 'f8'],
                ['long_name', 'consensus discharge'],
                ['short_name', 'discharge_consensus'],
                ['units', 'm^3/s'],
                ['valid_min', -10000000],
                ['valid_max', 10000000],
                ['_FillValue', MISSING_VALUE_FLT],
                ['tag_basic_expert','Basic'],
                ['quality_flag', 'dschg_c_q'],
                ['coordinates', 'p_lon p_lat'],
                ['comment', textjoin("""
                    Discharge from the consensus discharge algorithm.""")],
                ])],
        ['dschg_c_u',
         odict([['dtype', 'f8'],
                ['long_name', 'uncertainty in consensus discharge'],
                ['short_name', 'discharge_consensus_uncert'],
                ['units', 'm^3/s'],
                ['valid_min', 0],
                ['valid_max', 10000000],
                ['_FillValue', MISSING_VALUE_FLT],
                ['tag_basic_expert','Basic'],
                ['coordinates', 'p_lon p_lat'],
                ['comment', textjoin("""
                    Total uncertainty in the discharge from the consensus
                    algorithm as an absolute quantity.""")],
                ])],
        ['dschg_csf',
         odict([['dtype', 'f8'],
                ['long_name',
                 'fractional systematic uncertainty in consensus discharge'],
                ['short_name', 'discharge_consensus_sys_uncert_frac'],
                ['units', '1'],
                ['valid_min', 0],
                ['valid_max', 9999999999999],
                ['_FillValue', MISSING_VALUE_FLT],
                ['tag_basic_expert', 'Expert'],
                ['coordinates', 'p_lon p_lat'],
                ['comment', textjoin("""
                    Systematic component of the uncertainty in the discharge
                    from the consensus algorithm as a fractional quantity.""")],
                ])],
        ['dschg_c_q',
         odict([['dtype', 'i4'],
                ['long_name', 'consensus discharge quality flag'],
                ['short_name', 'discharge_consensus_qual'],
                ['standard_name', 'status_flag'],
                ['flag_meanings', textjoin("""
                    valid questionable invalid""")],
                ['flag_values', np.array([0, 1, 2]).astype('i2')],
                ['valid_min', 0],
                ['valid_max', 2],
                ['_FillValue', MISSING_VALUE_INT4],
                ['tag_basic_expert','Basic'],
                ['coordinates', 'p_lon p_lat'],
                ['comment', textjoin("""
                    Flag that indicates quality of the consensus discharge.
                    Values of 0, 1, and 2 indicate that the consensus discharge
                    is valid, questionable, and invalid, respectively.""")],
                ])],
        ['dschg_gc',
         odict([['dtype', 'f8'],
                ['long_name', 'gauge-constrained consensus discharge'],
                ['short_name', 'discharge_gauge_constr_consensus'],
                ['units', 'm^3/s'],
                ['valid_min', -10000000],
                ['valid_max', 10000000],
                ['_FillValue', MISSING_VALUE_FLT],
                ['tag_basic_expert','Basic'],
                ['quality_flag', 'dschg_gc_q'],
                ['coordinates', 'p_lon p_lat'],
                ['comment', textjoin("""
                    Discharge from the gauge-constrained consensus discharge
                    algorithm.""")],
                ])],
        ['dschg_gc_u',
         odict([['dtype', 'f8'],
                ['long_name',
                 'uncertainty in gauge-constrained consensus discharge'],
                ['short_name', 'discharge_gauge_constr_consensus_uncert'],
                ['units', 'm^3/s'],
                ['valid_min', 0],
                ['valid_max', 10000000],
                ['_FillValue', MISSING_VALUE_FLT],
                ['tag_basic_expert','Basic'],
                ['coordinates', 'p_lon p_lat'],
                ['comment', textjoin("""
                    Total uncertainty in the discharge from the
                    gauge-constrained consensus algorithm as an absolute
                    quantity.""")],
                ])],
        ['dschg_gcsf',
         odict([['dtype', 'f8'],
                ['long_name', textjoin("""
                    fractional systematic uncertainty in gauge-constrained
                    consensus discharge""")],
                ['short_name', 'discharge_gauge_constr_consensus_sys_uncert_frac'],
                ['units', '1'],
                ['valid_min', 0],
                ['valid_max', 9999999999999],
                ['_FillValue', MISSING_VALUE_FLT],
                ['tag_basic_expert', 'Expert'],
                ['coordinates', 'p_lon p_lat'],
                ['comment', textjoin("""
                    Systematic component of the uncertainty in the discharge
                    from the gauge-constrained consensus algorithm as a
                    fractional quantity.""")],
                ])],
        ['dschg_gc_q',
         odict([['dtype', 'i4'],
                ['long_name',
                 'gauge-constrained consensus discharge quality flag'],
                ['standard_name', 'status_flag'],
                ['short_name', 'discharge_gauge_constr_consensus_qual'],
                ['flag_meanings', textjoin("""
                    valid questionable invalid""")],
                ['flag_values', np.array([0, 1, 2]).astype('i2')],
                ['valid_min', 0],
                ['valid_max', 2],
                ['_FillValue', MISSING_VALUE_INT4],
                ['tag_basic_expert','Basic'],
                ['coordinates', 'p_lon p_lat'],
                ['comment', textjoin("""
                    Flag that indicates quality of the gauge-constrained
                    consensus discharge. Values of 0, 1, and 2 indicate that
                    the gauge-constrained consensus discharge is valid,
                    questionable, and invalid, respectively.""")],
                ])],
        ['dschg_m',
         odict([['dtype', 'f8'],
                ['long_name', 'MetroMan discharge'],
                ['short_name', 'discharge_metroman'],
                ['units', 'm^3/s'],
                ['valid_min', -10000000],
                ['valid_max', 10000000],
                ['_FillValue', MISSING_VALUE_FLT],
                ['tag_basic_expert','Expert'],
                ['quality_flag', 'dschg_m_q'],
                ['coordinates', 'p_lon p_lat'],
                ['comment', textjoin("""
                    Discharge from the MetroMan discharge algorithm.""")],
                ])],
        ['dschg_m_u',
         odict([['dtype', 'f8'],
                ['long_name', 'uncertainty in MetroMan discharge'],
                ['short_name', 'discharge_metroman_uncert'],
                ['units', 'm^3/s'],
                ['valid_min', 0],
                ['valid_max', 10000000],
                ['_FillValue', MISSING_VALUE_FLT],
                ['tag_basic_expert','Expert'],
                ['coordinates', 'p_lon p_lat'],
                ['comment', textjoin("""
                    Total uncertainty in the discharge from the MetroMan
                    algorithm as an absolute quanitty.""")],
                ])],
        ['dschg_msf',
         odict([['dtype', 'f8'],
                ['long_name', textjoin("""
                    fractional systematic uncertainty in MetroMan discharge
                    """)],
                ['short_name', 'discharge_metroman_sys_uncert_frac'],
                ['units', '1'],
                ['valid_min', 0],
                ['valid_max', 9999999999999],
                ['_FillValue', MISSING_VALUE_FLT],
                ['tag_basic_expert', 'Expert'],
                ['coordinates', 'p_lon p_lat'],
                ['comment', textjoin("""
                    Systematic component of the uncertainty in the discharge
                    from the MetroMan algorithm as a fractional quantity.""")],
                ])],
        ['dschg_m_q',
         odict([['dtype', 'i4'],
                ['long_name', 'MetroMan discharge quality flag'],
                ['standard_name', 'status_flag'],
                ['short_name', 'discharge_metroman_qual'],
                ['flag_meanings', textjoin("""
                    valid questionable invalid""")],
                ['flag_values', np.array([0, 1, 2]).astype('i2')],
                ['valid_min', 0],
                ['valid_max', 2],
                ['_FillValue', MISSING_VALUE_INT4],
                ['tag_basic_expert','Expert'],
                ['coordinates', 'p_lon p_lat'],
                ['comment', textjoin("""
                    Flag that indicates quality of the MetroMan discharge.
                    Values of 0, 1, and 2 indicate that the MetroMan discharge
                    is valid, questionable, and invalid, respectively.""")],
                ])],
        ['dschg_gm',
         odict([['dtype', 'f8'],
                ['long_name', 'gauge-constrained MetroMan discharge'],
                ['short_name', 'discharge_gauge_constr_metroman'],
                ['units', 'm^3/s'],
                ['valid_min', -10000000],
                ['valid_max', 10000000],
                ['_FillValue', MISSING_VALUE_FLT],
                ['tag_basic_expert','Expert'],
                ['quality_flag', 'dschg_gm_q'],
                ['coordinates', 'p_lon p_lat'],
                ['comment', textjoin("""
                    Discharge from the gauge-constrained MetroMan discharge
                    algorithm.""")],
                ])],
        ['dschg_gm_u',
         odict([['dtype', 'f8'],
                ['long_name',
                 'uncertainty in gauge-constrained MetroMan discharge'],
                ['short_name', 'discharge_gauge_constr_metroman_uncert'],
                ['units', 'm^3/s'],
                ['valid_min', 0],
                ['valid_max', 10000000],
                ['_FillValue', MISSING_VALUE_FLT],
                ['tag_basic_expert','Expert'],
                ['coordinates', 'p_lon p_lat'],
                ['comment', textjoin("""
                    Total uncertainty in the discharge from the
                    gauge-constrained MetroMan algorithm as an absolute
                    quantity.""")],
                ])],
        ['dschg_gmsf',
         odict([['dtype', 'f8'],
                ['long_name', textjoin("""
                    fractional systematic uncertainty in gauge-constrained
                    MetroMan discharge""")],
                ['short_name', 'discharge_gauge_constr_metroman_sys_uncert_frac'],
                ['units', '1'],
                ['valid_min', 0],
                ['valid_max', 9999999999999],
                ['_FillValue', MISSING_VALUE_FLT],
                ['tag_basic_expert', 'Expert'],
                ['coordinates', 'p_lon p_lat'],
                ['comment', textjoin("""
                    Systematic component of the uncertainty in the discharge
                    from the gauge-constrained MetroMan algorithm as a
                    fractional quantity.""")],
                ])],
        ['dschg_gm_q',
         odict([['dtype', 'i4'],
                ['long_name',
                 'gauge-constrained MetroMan discharge quality flag'],
                ['standard_name', 'status_flag'],
                ['short_name', 'discharge_gauge_constr_metroman_qual'],
                ['flag_meanings', textjoin("""
                    valid questionable invalid""")],
                ['flag_values', np.array([0, 1, 2]).astype('i2')],
                ['valid_min', 0],
                ['valid_max', 2],
                ['_FillValue', MISSING_VALUE_INT4],
                ['tag_basic_expert','Expert'],
                ['coordinates', 'p_lon p_lat'],
                ['comment', textjoin("""
                    Flag that indicates quality of the gauge-constrained
                    MetroMan discharge. Values of 0, 1, and 2 indicate that
                    the gauge-constrained MetroMan discharge is valid,
                    questionable, and invalid, respectively.""")],
                ])],
        ['dschg_b',
         odict([['dtype', 'f8'],
                ['long_name', 'BAM discharge'],
                ['short_name', 'discharge_bam'],
                ['units', 'm^3/s'],
                ['valid_min', -10000000],
                ['valid_max', 10000000],
                ['_FillValue', MISSING_VALUE_FLT],
                ['tag_basic_expert','Expert'],
                ['quality_flag', 'dschg_b_q'],
                ['coordinates', 'p_lon p_lat'],
                ['comment', textjoin("""
                    Discharge from the BAM discharge algorithm.""")],
                ])],
        ['dschg_b_u',
         odict([['dtype', 'f8'],
                ['long_name', 'uncertainty in BAM discharge'],
                ['short_name', 'discharge_bam_uncert'],
                ['units', 'm^3/s'],
                ['valid_min', 0],
                ['valid_max', 10000000],
                ['_FillValue', MISSING_VALUE_FLT],
                ['tag_basic_expert','Expert'],
                ['coordinates', 'p_lon p_lat'],
                ['comment', textjoin("""
                    Total uncertainty in the discharge from the
                    BAM algorithm as an absolute quantity.""")],
                ])],
        ['dschg_bsf',
         odict([['dtype', 'f8'],
                ['long_name', textjoin("""
                    fractional systematic uncertainty in BAM discharge""")],
                ['short_name', 'discharge_bam_sys_uncert_frac'],
                ['units', '1'],
                ['valid_min', 0],
                ['valid_max', 9999999999999],
                ['_FillValue', MISSING_VALUE_FLT],
                ['tag_basic_expert', 'Expert'],
                ['coordinates', 'p_lon p_lat'],
                ['comment', textjoin("""
                    Systematic component of the uncertainty in the discharge
                    from the BAM algorithm as a fractional quantity.""")],
                ])],
        ['dschg_b_q',
         odict([['dtype', 'i4'],
                ['long_name', 'BAM discharge quality flag'],
                ['standard_name', 'status_flag'],
                ['short_name', 'discharge_bam_qual'],
                ['flag_meanings', textjoin("""
                    valid questionable invalid""")],
                ['flag_values', np.array([0, 1, 2]).astype('i2')],
                ['valid_min', 0],
                ['valid_max', 2],
                ['_FillValue', MISSING_VALUE_INT4],
                ['tag_basic_expert','Expert'],
                ['coordinates', 'p_lon p_lat'],
                ['comment', textjoin("""
                    Flag that indicates quality of the BAM discharge.
                    Values of 0, 1, and 2 indicate that the BAM discharge
                    is valid, questionable, and invalid, respectively.""")],
                ])],
        ['dschg_gb',
         odict([['dtype', 'f8'],
                ['long_name', 'gauge-constrained BAM discharge'],
                ['short_name', 'discharge_gauge_constr_bam'],
                ['units', 'm^3/s'],
                ['valid_min', -10000000],
                ['valid_max', 10000000],
                ['_FillValue', MISSING_VALUE_FLT],
                ['tag_basic_expert','Expert'],
                ['quality_flag', 'dschg_gb_q'],
                ['coordinates', 'p_lon p_lat'],
                ['comment', textjoin("""
                    Discharge from the gauge-constrained BAM discharge
                    algorithm.""")],
                ])],
        ['dschg_gb_u',
         odict([['dtype', 'f8'],
                ['long_name',
                 'uncertainty in gauge-constrained BAM discharge'],
                ['short_name', 'discharge_gauge_constr_bam_uncert'],
                ['units', 'm^3/s'],
                ['valid_min', 0],
                ['valid_max', 10000000],
                ['_FillValue', MISSING_VALUE_FLT],
                ['tag_basic_expert','Expert'],
                ['coordinates', 'p_lon p_lat'],
                ['comment', textjoin("""
                    Total uncertainty in the discharge from the
                    gauge-constrained BAM algorithm as an absolute quantity.
                    """)],
                ])],
        ['dschg_gbsf',
         odict([['dtype', 'f8'],
                ['long_name', textjoin("""
                    fractional systematic uncertainty in gauge-constrained
                    BAM discharge""")],
                ['short_name', 'discharge_gauge_constr_bam_sys_uncert_frac'],
                ['units', '1'],
                ['valid_min', 0],
                ['valid_max', 9999999999999],
                ['_FillValue', MISSING_VALUE_FLT],
                ['tag_basic_expert', 'Expert'],
                ['coordinates', 'p_lon p_lat'],
                ['comment', textjoin("""
                    Systematic component of the uncertainty in the discharge
                    from the gauge-constrained BAM algorithm as a fractional
                    quantity.""")],
                ])],
        ['dschg_gb_q',
         odict([['dtype', 'i4'],
                ['long_name',
                 'gauge-constrained BAM discharge quality flag'],
                ['standard_name', 'status_flag'],
                ['short_name', 'discharge_gauge_constr_bam_qual'],
                ['flag_meanings', textjoin("""
                    valid questionable invalid""")],
                ['flag_values', np.array([0, 1, 2]).astype('i2')],
                ['valid_min', 0],
                ['valid_max', 2],
                ['_FillValue', MISSING_VALUE_INT4],
                ['tag_basic_expert','Expert'],
                ['coordinates', 'p_lon p_lat'],
                ['comment', textjoin("""
                    Flag that indicates quality of the gauge-constrained
                    BAM discharge. Values of 0, 1, and 2 indicate that
                    the gauge-constrained BAM discharge is valid,
                    questionable, and invalid, respectively.""")],
                ])],
        ['dschg_h',
         odict([['dtype', 'f8'],
                ['long_name', 'HiVDI discharge'],
                ['short_name', 'discharge_hivdi'],
                ['units', 'm^3/s'],
                ['valid_min', -10000000],
                ['valid_max', 10000000],
                ['_FillValue', MISSING_VALUE_FLT],
                ['tag_basic_expert','Expert'],
                ['quality_flag', 'dschg_h_q'],
                ['coordinates', 'p_lon p_lat'],
                ['comment', textjoin("""
                    Discharge from the HiVDI discharge algorithm.""")],
                ])],
        ['dschg_h_u',
         odict([['dtype', 'f8'],
                ['long_name', 'uncertainty in HiVDI discharge'],
                ['short_name', 'discharge_hivdi_uncert'],
                ['units', 'm^3/s'],
                ['valid_min', 0],
                ['valid_max', 10000000],
                ['_FillValue', MISSING_VALUE_FLT],
                ['tag_basic_expert','Expert'],
                ['coordinates', 'p_lon p_lat'],
                ['comment', textjoin("""
                    Total uncertainty in the discharge from the HiVDI
                    algorithm as an absolute quantity.""")],
                ])],
        ['dschg_hsf',
         odict([['dtype', 'f8'],
                ['long_name', textjoin("""
                    fractional systematic uncertainty in HiVDI discharge""")],
                ['short_name', 'discharge_hivdi_sys_uncert_frac'],
                ['units', '1'],
                ['valid_min', 0],
                ['valid_max', 9999999999999],
                ['_FillValue', MISSING_VALUE_FLT],
                ['tag_basic_expert', 'Expert'],
                ['coordinates', 'p_lon p_lat'],
                ['comment', textjoin("""
                    Systematic component of the uncertainty in the discharge
                    from the HiVDI algorithm as a fractional quantity.""")],
                ])],
        ['dschg_h_q',
         odict([['dtype', 'i4'],
                ['long_name', 'HiVDI discharge quality flag'],
                ['standard_name', 'status_flag'],
                ['short_name', 'discharge_hivdi_qual'],
                ['flag_meanings', textjoin("""
                    valid questionable invalid""")],
                ['flag_values', np.array([0, 1, 2]).astype('i2')],
                ['valid_min', 0],
                ['valid_max', 2],
                ['_FillValue', MISSING_VALUE_INT4],
                ['tag_basic_expert','Expert'],
                ['coordinates', 'p_lon p_lat'],
                ['comment', textjoin("""
                    Flag that indicates quality of the HiVDI discharge.
                    Values of 0, 1, and 2 indicate that the HiVDI discharge
                    is valid, questionable, and invalid, respectively.""")],
                ])],
        ['dschg_gh',
         odict([['dtype', 'f8'],
                ['long_name', 'gauge-constrained HiVDI discharge'],
                ['short_name', 'discharge_gauge_constr_hivdi'],
                ['units', 'm^3/s'],
                ['valid_min', -10000000],
                ['valid_max', 10000000],
                ['_FillValue', MISSING_VALUE_FLT],
                ['tag_basic_expert','Expert'],
                ['quality_flag', 'dschg_gh_q'],
                ['coordinates', 'p_lon p_lat'],
                ['comment', textjoin("""
                    Discharge from the gauge-constrained HiVDI discharge
                    algorithm.""")],
                ])],
        ['dschg_gh_u',
         odict([['dtype', 'f8'],
                ['long_name',
                 'uncertainty in gauge-constrained HiVDI discharge'],
                ['short_name', 'discharge_gauge_constr_hivdi_uncert'],
                ['units', 'm^3/s'],
                ['valid_min', 0],
                ['valid_max', 10000000],
                ['_FillValue', MISSING_VALUE_FLT],
                ['tag_basic_expert','Expert'],
                ['coordinates', 'p_lon p_lat'],
                ['comment', textjoin("""
                    Total uncertainty in the discharge from the
                    gauge-constrained HiVDI algorithm as an absolute
                    quantity.""")],
                ])],
        ['dschg_ghsf',
         odict([['dtype', 'f8'],
                ['long_name', textjoin("""
                    fractional systematic uncertainty in gauge-constrained
                    HiVDI discharge""")],
                ['short_name', 'discharge_gauge_constr_hivdi_sys_uncert_frac'],
                ['units', '1'],
                ['valid_min', 0],
                ['valid_max', 9999999999999],
                ['_FillValue', MISSING_VALUE_FLT],
                ['tag_basic_expert', 'Expert'],
                ['coordinates', 'p_lon p_lat'],
                ['comment', textjoin("""
                    Systematic component of the uncertainty in the discharge
                    from the gauge-constrained HiVDI algorithm as a fractional
                    quantity.""")],
                ])],
        ['dschg_gh_q',
         odict([['dtype', 'i4'],
                ['long_name',
                 'gauge-constrained HiVDI discharge quality flag'],
                ['standard_name', 'status_flag'],
                ['short_name', 'discharge_gauge_constr_hivdi_qual'],
                ['flag_meanings', textjoin("""
                    valid questionable invalid""")],
                ['flag_values', np.array([0, 1, 2]).astype('i2')],
                ['valid_min', 0],
                ['valid_max', 2],
                ['_FillValue', MISSING_VALUE_INT4],
                ['tag_basic_expert','Expert'],
                ['coordinates', 'p_lon p_lat'],
                ['comment', textjoin("""
                    Flag that indicates quality of the gauge-constrained
                    HiVDI discharge. Values of 0, 1, and 2 indicate that
                    the gauge-constrained HiVDI discharge is valid,
                    questionable, and invalid, respectively.""")],
                ])],
        ['dschg_o',
         odict([['dtype', 'f8'],
                ['long_name', 'MOMMA discharge'],
                ['short_name', 'discharge_momma'],
                ['units', 'm^3/s'],
                ['valid_min', -10000000],
                ['valid_max', 10000000],
                ['_FillValue', MISSING_VALUE_FLT],
                ['tag_basic_expert','Expert'],
                ['quality_flag', 'dschg_o_q'],
                ['coordinates', 'p_lon p_lat'],
                ['comment', textjoin("""
                    Discharge from the MOMMA discharge algorithm.""")],
                ])],
        ['dschg_o_u',
         odict([['dtype', 'f8'],
                ['long_name', 'uncertainty in MOMMA discharge'],
                ['short_name', 'discharge_momma_uncert'],
                ['units', 'm^3/s'],
                ['valid_min', 0],
                ['valid_max', 10000000],
                ['_FillValue', MISSING_VALUE_FLT],
                ['tag_basic_expert','Expert'],
                ['coordinates', 'p_lon p_lat'],
                ['comment', textjoin("""
                    Total uncertainty in the discharge from the MOMMA algorithm
                    as an absolute quantity.""")],
                ])],
        ['dschg_osf',
         odict([['dtype', 'f8'],
                ['long_name', textjoin("""
                    fractional systematic uncertainty in MOMMA discharge""")],
                ['short_name', 'discharge_momma_sys_uncert_frac'],
                ['units', '1'],
                ['valid_min', 0],
                ['valid_max', 9999999999999],
                ['_FillValue', MISSING_VALUE_FLT],
                ['tag_basic_expert', 'Expert'],
                ['coordinates', 'p_lon p_lat'],
                ['comment', textjoin("""
                    Systematic component of the uncertainty in the discharge
                    from the MOMMA algorithm as a fractional quantity.""")],
                ])],
        ['dschg_o_q',
         odict([['dtype', 'i4'],
                ['long_name', 'MOMMA discharge quality flag'],
                ['standard_name', 'status_flag'],
                ['short_name', 'discharge_momma_qual'],
                ['flag_meanings', textjoin("""
                    valid questionable invalid""")],
                ['flag_values', np.array([0, 1, 2]).astype('i2')],
                ['valid_min', 0],
                ['valid_max', 2],
                ['_FillValue', MISSING_VALUE_INT4],
                ['tag_basic_expert','Expert'],
                ['coordinates', 'p_lon p_lat'],
                ['comment', textjoin("""
                    Flag that indicates quality of the MOMMA discharge.
                    Values of 0, 1, and 2 indicate that the MOMMA discharge
                    is valid, questionable, and invalid, respectively.""")],
                ])],
        ['dschg_go',
         odict([['dtype', 'f8'],
                ['long_name', 'gauge-constrained MOMMA discharge'],
                ['short_name', 'discharge_gauge_constr_momma'],
                ['units', 'm^3/s'],
                ['valid_min', -10000000],
                ['valid_max', 10000000],
                ['_FillValue', MISSING_VALUE_FLT],
                ['tag_basic_expert','Expert'],
                ['quality_flag', 'dschg_go_q'],
                ['coordinates', 'p_lon p_lat'],
                ['comment', textjoin("""
                    Discharge from the gauge-constrained MOMMA discharge
                    algorithm.""")],
                ])],
        ['dschg_go_u',
         odict([['dtype', 'f8'],
                ['long_name',
                 'uncertainty in gauge-constrained MOMMA discharge'],
                ['short_name', 'discharge_gauge_constr_momma_uncert'],
                ['units', 'm^3/s'],
                ['valid_min', 0],
                ['valid_max', 10000000],
                ['_FillValue', MISSING_VALUE_FLT],
                ['tag_basic_expert','Expert'],
                ['coordinates', 'p_lon p_lat'],
                ['comment', textjoin("""
                    Total uncertainty in the discharge from the
                    gauge-constrained MOMMA algorithm as an absolute
                    quantity.""")],
                ])],
        ['dschg_gosf',
         odict([['dtype', 'f8'],
                ['long_name', textjoin("""
                    fractional systematic uncertainty in gauge-constrained
                    MOMMA discharge""")],
                ['short_name', 'discharge_gauge_constr_momma_sys_uncert_frac'],
                ['units', '1'],
                ['valid_min', 0],
                ['valid_max', 9999999999999],
                ['_FillValue', MISSING_VALUE_FLT],
                ['tag_basic_expert', 'Expert'],
                ['coordinates', 'p_lon p_lat'],
                ['comment', textjoin("""
                    Systematic component of the uncertainty in the discharge
                    from the gauge-constrained MOMMA algorithm as a fractional
                    quantity.""")],
                ])],
        ['dschg_go_q',
         odict([['dtype', 'i4'],
                ['long_name',
                 'gauge-constrained MOMMA discharge quality flag'],
                ['standard_name', 'status_flag'],
                ['short_name', 'discharge_gauge_constr_momma_qual'],
                ['flag_meanings', textjoin("""
                    valid questionable invalid""")],
                ['flag_values', np.array([0, 1, 2]).astype('i2')],
                ['valid_min', 0],
                ['valid_max', 2],
                ['_FillValue', MISSING_VALUE_INT4],
                ['tag_basic_expert','Expert'],
                ['coordinates', 'p_lon p_lat'],
                ['comment', textjoin("""
                    Flag that indicates quality of the gauge-constrained
                    MOMMA discharge. Values of 0, 1, and 2 indicate that
                    the gauge-constrained MOMMA discharge is valid,
                    questionable, and invalid, respectively.""")],
                ])],
        ['dschg_s',
         odict([['dtype', 'f8'],
                ['long_name', 'SADS discharge'],
                ['short_name', 'discharge_sads'],
                ['units', 'm^3/s'],
                ['valid_min', -10000000],
                ['valid_max', 10000000],
                ['_FillValue', MISSING_VALUE_FLT],
                ['tag_basic_expert','Expert'],
                ['quality_flag', 'dschg_s_q'],
                ['coordinates', 'p_lon p_lat'],
                ['comment', textjoin("""
                    Discharge from the SADS discharge algorithm.""")],
                ])],
        ['dschg_s_u',
         odict([['dtype', 'f8'],
                ['long_name', 'uncertainty in SADS discharge'],
                ['short_name', 'discharge_sads_uncert'],
                ['units', 'm^3/s'],
                ['valid_min', 0],
                ['valid_max', 10000000],
                ['_FillValue', MISSING_VALUE_FLT],
                ['tag_basic_expert','Expert'],
                ['coordinates', 'p_lon p_lat'],
                ['comment', textjoin("""
                    Total uncertainty in the discharge from the SADS algorithm
                    as an absolute quantity.""")],
                ])],
        ['dschg_ssf',
         odict([['dtype', 'f8'],
                ['long_name', textjoin("""
                    fractional systematic uncertainty in SADS discharge""")],
                ['short_name', 'discharge_sads_sys_uncert_frac'],
                ['units', '1'],
                ['valid_min', 0],
                ['valid_max', 9999999999999],
                ['_FillValue', MISSING_VALUE_FLT],
                ['tag_basic_expert', 'Expert'],
                ['coordinates', 'p_lon p_lat'],
                ['comment', textjoin("""
                    Systematic component of the uncertainty in the discharge
                    from the SADS algorithm as a fractional quantity.""")],
                ])],
        ['dschg_s_q',
         odict([['dtype', 'i4'],
                ['long_name', 'SADS discharge quality flag'],
                ['standard_name', 'status_flag'],
                ['short_name', 'discharge_sads_qual'],
                ['flag_meanings', textjoin("""
                    valid questionable invalid""")],
                ['flag_values', np.array([0, 1, 2]).astype('i2')],
                ['valid_min', 0],
                ['valid_max', 2],
                ['_FillValue', MISSING_VALUE_INT4],
                ['tag_basic_expert','Expert'],
                ['coordinates', 'p_lon p_lat'],
                ['comment', textjoin("""
                    Flag that indicates quality of the SADS discharge.
                    Values of 0, 1, and 2 indicate that the SADS discharge
                    is valid, questionable, and invalid, respectively.""")],
                ])],
        ['dschg_gs',
         odict([['dtype', 'f8'],
                ['long_name', 'gauge-constrained SADS discharge'],
                ['short_name', 'discharge_gauge_constr_sads'],
                ['units', 'm^3/s'],
                ['valid_min', -10000000],
                ['valid_max', 10000000],
                ['_FillValue', MISSING_VALUE_FLT],
                ['tag_basic_expert','Expert'],
                ['quality_flag', 'dschg_gs_q'],
                ['coordinates', 'p_lon p_lat'],
                ['comment', textjoin("""
                    Discharge from the gauge-constrained SADS discharge
                    algorithm.""")],
                ])],
        ['dschg_gs_u',
         odict([['dtype', 'f8'],
                ['long_name',
                 'uncertainty in gauge-constrained SADS discharge'],
                ['short_name', 'discharge_gauge_constr_sads_uncert'],
                ['units', 'm^3/s'],
                ['valid_min', 0],
                ['valid_max', 10000000],
                ['_FillValue', MISSING_VALUE_FLT],
                ['tag_basic_expert','Expert'],
                ['coordinates', 'p_lon p_lat'],
                ['comment', textjoin("""
                    Total uncertainty in the discharge from the
                    gauge-constrained SADS algorithm as an absolute
                    quantity.""")],
                ])],
        ['dschg_gssf',
         odict([['dtype', 'f8'],
                ['long_name', textjoin("""
                    fractional systematic uncertainty in gauge-constrained
                    SADS discharge""")],
                ['short_name', 'discharge_gauge_constr_sads_sys_uncert_frac'],
                ['units', '1'],
                ['valid_min', 0],
                ['valid_max', 9999999999999],
                ['_FillValue', MISSING_VALUE_FLT],
                ['tag_basic_expert', 'Expert'],
                ['coordinates', 'p_lon p_lat'],
                ['comment', textjoin("""
                    Systematic component of the uncertainty in the discharge
                    from the gauge-constrained SADS algorithm as a fractional
                    quantity.""")],
                ])],
        ['dschg_gs_q',
         odict([['dtype', 'i4'],
                ['long_name',
                 'gauge-constrained SADS discharge quality flag'],
                ['standard_name', 'status_flag'],
                ['short_name', 'discharge_gauge_constr_sads_qual'],
                ['flag_meanings', textjoin("""
                    valid questionable invalid""")],
                ['flag_values', np.array([0, 1, 2]).astype('i2')],
                ['valid_min', 0],
                ['valid_max', 2],
                ['_FillValue', MISSING_VALUE_INT4],
                ['tag_basic_expert','Expert'],
                ['coordinates', 'p_lon p_lat'],
                ['comment', textjoin("""
                    Flag that indicates quality of the gauge-constrained
                    SADS discharge. Values of 0, 1, and 2 indicate that
                    the gauge-constrained SADS discharge is valid,
                    questionable, and invalid, respectively.""")],
                ])],
        ['dschg_i',
         odict([['dtype', 'f8'],
                ['long_name', 'SIC4DVar discharge'],
                ['short_name', 'discharge_sic4dvar'],
                ['units', 'm^3/s'],
                ['valid_min', -10000000],
                ['valid_max', 10000000],
                ['_FillValue', MISSING_VALUE_FLT],
                ['tag_basic_expert','Expert'],
                ['quality_flag', 'dschg_i_q'],
                ['coordinates', 'p_lon p_lat'],
                ['comment', textjoin("""
                    Discharge from the SIC4DVar discharge algorithm.""")],
                ])],
        ['dschg_i_u',
         odict([['dtype', 'f8'],
                ['long_name', 'uncertainty in SIC4DVar discharge'],
                ['short_name', 'discharge_sic4dvar_uncert'],
                ['units', 'm^3/s'],
                ['valid_min', 0],
                ['valid_max', 10000000],
                ['_FillValue', MISSING_VALUE_FLT],
                ['tag_basic_expert','Expert'],
                ['coordinates', 'p_lon p_lat'],
                ['comment', textjoin("""
                    Total uncertainty in the discharge from the SIC4DVar algorithm
                    as an absolute quantity.""")],
                ])],
        ['dschg_isf',
         odict([['dtype', 'f8'],
                ['long_name', textjoin("""
                    fractional systematic uncertainty in SIC4DVar discharge""")],
                ['short_name', 'discharge_sic4dvar_sys_uncert_frac'],
                ['units', '1'],
                ['valid_min', 0],
                ['valid_max', 9999999999999],
                ['_FillValue', MISSING_VALUE_FLT],
                ['tag_basic_expert', 'Expert'],
                ['coordinates', 'p_lon p_lat'],
                ['comment', textjoin("""
                    Systematic component of the uncertainty in the discharge
                    from the SIC4DVar algorithm as a fractional quantity.""")],
                ])],
        ['dschg_i_q',
         odict([['dtype', 'i4'],
                ['long_name', 'SIC4DVar discharge quality flag'],
                ['standard_name', 'status_flag'],
                ['short_name', 'discharge_sic4dvar_qual'],
                ['flag_meanings', textjoin("""
                    valid questionable invalid""")],
                ['flag_values', np.array([0, 1, 2]).astype('i2')],
                ['valid_min', 0],
                ['valid_max', 2],
                ['_FillValue', MISSING_VALUE_INT4],
                ['tag_basic_expert','Expert'],
                ['coordinates', 'p_lon p_lat'],
                ['comment', textjoin("""
                    Flag that indicates quality of the SIC4DVar discharge.
                    Values of 0, 1, and 2 indicate that the SIC4DVar discharge
                    is valid, questionable, and invalid, respectively.""")],
                ])],
        ['dschg_gi',
         odict([['dtype', 'f8'],
                ['long_name', 'gauge-constrained SIC4DVar discharge'],
                ['short_name', 'discharge_gauge_constr_sic4dvar'],
                ['units', 'm^3/s'],
                ['valid_min', -10000000],
                ['valid_max', 10000000],
                ['_FillValue', MISSING_VALUE_FLT],
                ['tag_basic_expert','Expert'],
                ['quality_flag', 'dschg_gi_q'],
                ['coordinates', 'p_lon p_lat'],
                ['comment', textjoin("""
                    Discharge from the gauge-constrained SIC4DVar discharge
                    algorithm.""")],
                ])],
        ['dschg_gi_u',
         odict([['dtype', 'f8'],
                ['long_name',
                 'uncertainty in gauge-constrained SIC4DVar discharge'],
                ['short_name', 'discharge_gauge_constr_sic4dvar_uncert'],
                ['units', 'm^3/s'],
                ['valid_min', 0],
                ['valid_max', 10000000],
                ['_FillValue', MISSING_VALUE_FLT],
                ['tag_basic_expert','Expert'],
                ['coordinates', 'p_lon p_lat'],
                ['comment', textjoin("""
                    Total uncertainty in the discharge from the
                    gauge-constrained SIC4DVar algorithm as an absolute
                    quantity.""")],
                ])],
        ['dschg_gisf',
         odict([['dtype', 'f8'],
                ['long_name', textjoin("""
                    fractional systematic uncertainty in gauge-constrained
                    SIC4DVar discharge""")],
                ['short_name', 'discharge_gauge_constr_sic4dvar_sys_uncert_frac'],
                ['units', '1'],
                ['valid_min', 0],
                ['valid_max', 9999999999999],
                ['_FillValue', MISSING_VALUE_FLT],
                ['tag_basic_expert', 'Expert'],
                ['coordinates', 'p_lon p_lat'],
                ['comment', textjoin("""
                    Systematic component of the uncertainty in the discharge
                    from the gauge-constrained SIC4DVar algorithm as a 
                    fractional quantity.""")],
                ])],
        ['dschg_gi_q',
         odict([['dtype', 'i4'],
                ['long_name',
                 'gauge-constrained SIC4DVar discharge quality flag'],
                ['standard_name', 'status_flag'],
                ['short_name', 'discharge_gauge_constr_sic4dvar_qual'],
                ['flag_meanings', textjoin("""
                    valid questionable invalid""")],
                ['flag_values', np.array([0, 1, 2]).astype('i2')],
                ['valid_min', 0],
                ['valid_max', 2],
                ['_FillValue', MISSING_VALUE_INT4],
                ['tag_basic_expert','Expert'],
                ['coordinates', 'p_lon p_lat'],
                ['comment', textjoin("""
                    Flag that indicates quality of the gauge-constrained
                    SIC4DVar discharge. Values of 0, 1, and 2 indicate that
                    the gauge-constrained SIC4DVar discharge is valid,
                    questionable, and invalid, respectively.""")],
                ])],
        ['reach_q',
         odict([['dtype', 'i2'],
                ['long_name', 'summary quality indicator for the reach'],
                ['standard_name', 'status_flag'],
                ['short_name', 'reach_qual'],
                ['flag_meanings', textjoin("""good suspect degraded bad""")],
                ['flag_masks', 'TBD'],
                ['flag_values', np.array([0, 1, 2, 3]).astype('i2')],
                ['valid_min', 0],
                ['valid_max', 3],
                ['_FillValue', MISSING_VALUE_INT4],
                ['tag_basic_expert', 'Basic'],
                ['coordinates', 'p_lon p_lat'],
                ['comment', textjoin("""
                    Summary quality indicator for the reach measurement.
                    A value of 0 indicates a nominal measurement, 1 indicates a
                    suspect measurement, 2 indicates a degraded measurement,
                    and 3 indicates a bad measurement.""")],
                ])],
        ['reach_q_b',
         odict([['dtype', 'i4'],
                ['long_name', 'bitwise quality indicator for the reach'],
                ['standard_name', 'status_flag'],
                ['short_name', 'reach_qual_bitwise'],
                ['flag_meanings', textjoin("""
                    sig0_qual_suspect
                    classification_qual_suspect
                    geolocation_qual_suspect
                    water_fraction_suspect
                    blocking_width_suspect
                    bright_land
                    few_sig0_pix
                    few_area_pix
                    few_wse_pix
                    far_range_suspect
                    near_range_suspect
                    partial_obs
                    classification_qual_degraded
                    geolocation_qual_degraded
                    min_fit_points
                    no_area_pix
                    no_wse_pix
                    no_pixels""")],
                ['flag_masks', np.array([
                    QUAL_IND_SIG0_QUAL_SUSPECT,
                    QUAL_IND_CLASS_QUAL_SUSPECT,
                    QUAL_IND_GEOLOCATION_QUAL_SUSPECT,
                    QUAL_IND_WATER_FRAC_SUSPECT,
                    QUAL_IND_BLOCK_WIDTH_SUSPECT,
                    QUAL_IND_BRIGHT_LAND_SUSPECT,
                    QUAL_IND_FEW_SIG0_PIX,
                    QUAL_IND_FEW_AREA_PIX,
                    QUAL_IND_FEW_WSE_PIX,
                    QUAL_IND_FAR_RANGE_SUSPECT,
                    QUAL_IND_NEAR_RANGE_SUSPECT,
                    QUAL_IND_PARTIAL_OBS,
                    QUAL_IND_CLASS_QUAL_DEGRADED,
                    QUAL_IND_GEOLOCATION_QUAL_DEGRADED,
                    QUAL_IND_MIN_FIT_POINTS,
                    QUAL_IND_NO_AREA_PIX,
                    QUAL_IND_NO_WSE_PIX,
                    QUAL_IND_NO_OBS]).astype('i4')],
                ['valid_min', 0],
                ['valid_max', 504163999],
                ['_FillValue', MISSING_VALUE_INT9],
                ['tag_basic_expert', 'Expert'],
                ['coordinates', 'lon lat'],
                ['comment', textjoin("""
                    Bitwise quality indicator for the reach measurement. If
                    this word is interpreted as an unsigned integer, a value of
                    0 indicates good data, values less than 262144 represent
                    suspect data, values greater than or equal to 262144 but
                    less than 8388608 represent degraded data, and values
                    greater than or equal to 8388608 represent bad data.""")],
                ])],
        ['dark_frac',
         odict([['dtype', 'f8'],
                ['long_name', 'fractional area of dark water'],
                ['short_name', 'dark_water_fraction'],
                ['units', 1],
                ['valid_min', -1000],
                ['valid_max', 10000],
                ['_FillValue', MISSING_VALUE_FLT],
                ['tag_basic_expert', 'Expert'],
                ['coordinates', 'p_lon p_lat'],
                ['comment', textjoin("""
                    Fraction of reach area_total covered by dark water.""")],
                ])],
        ['ice_clim_f',
         odict([['dtype', 'i2'],
                ['long_name', 'climatological ice cover flag'],
                ['standard_name', 'status_flag'],
                ['short_name', 'climatological_ice_flag'],
                ['source', 'Yang et al. (2020)'],
                ['flag_meanings', textjoin("""
                    no_ice_cover uncertain_ice_cover full_ice_cover""")],
                ['flag_values', np.array([0, 1, 2]).astype('i2')],
                ['valid_min', 0],
                ['valid_max', 2],
                ['_FillValue', MISSING_VALUE_INT4],
                ['tag_basic_expert', 'Basic'],
                ['coordinates', 'p_lon p_lat'],
                ['comment', textjoin("""
                    Climatological ice cover flag indicating whether the
                    reach is ice-covered on the day of the observation based
                    on external climatological information (not the SWOT
                    measurement).  Values of 0, 1, and 2 indicate that the
                    reach is likely not ice covered, may or may not be
                    partially or fully ice covered, and likely fully ice
                    covered, respectively.""")],
                ])],
        ['ice_dyn_f',
         odict([['dtype', 'i2'],
                ['long_name', 'dynamic ice cover flag'],
                ['standard_name', 'status_flag'],
                ['short_name', 'dynamic_ice_flag'],
                ['source', 'Yang et al. (2020)'],
                ['flag_meanings', textjoin("""
                    no_ice_cover partial_ice_cover full_ice_cover""")],
                ['flag_values', np.array([0, 1, 2]).astype('i2')],
                ['valid_min', 0],
                ['valid_max', 2],
                ['_FillValue', MISSING_VALUE_INT4],
                ['tag_basic_expert', 'Basic'],
                ['coordinates', 'p_lon p_lat'],
                ['comment', textjoin("""
                    Dynamic ice cover flag indicating whether the surface is
                    ice-covered on the day of the observation based on
                    analysis of external satellite optical data.  Values of
                    0, 1, and 2 indicate that the reach is not ice covered,
                    partially ice covered, and fully ice covered, respectively.
                    """)],
                ])],
        ['partial_f',
         odict([['dtype', 'i2'],
                ['long_name', 'partial reach coverage flag'],
                ['standard_name', 'status_flag'],
                ['short_name', 'partial_coverage_flag'],
                ['flag_meanings', textjoin("""covered not_covered""")],
                ['flag_values', np.array([0, 1]).astype('i2')],
                ['valid_min', 0],
                ['valid_max', 1],
                ['_FillValue', MISSING_VALUE_INT4],
                ['tag_basic_expert', 'Basic'],
                ['coordinates', 'p_lon p_lat'],
                ['comment', textjoin("""
                    Flag that indicates only partial reach coverage.  The flag
                    is 0 if at least half the nodes of the reach have valid WSE
                    measurements; the flag is 1 otherwise and reach-level
                    quantities are not computed.""")],
                ])],
        ['n_good_nod',
         odict([['dtype', 'i2'],
                ['long_name',
                 'number of nodes in the reach that have a valid WSE'],
                ['short_name', 'num_good_node'],
                ['units', '1'],
                ['valid_min', 0],
                ['valid_max', 100],
                ['_FillValue', MISSING_VALUE_INT4],
                ['tag_basic_expert','Basic'],
                ['coordinates', 'p_lon p_lat'],
                ['comment', textjoin("""
                    Number of nodes in the reach that have a valid node WSE.
                    Note that the total number of nodes from the prior river
                    database is given by p_n_nodes.""")],
                ])],
        ['obs_frac_n',
         odict([['dtype', 'f8'],
                ['long_name', 'fraction of nodes that have a valid WSE'],
                ['short_name', 'fraction_of_observed_nodes'],
                ['units', '1'],
                ['valid_min', 0],
                ['valid_max', 1],
                ['_FillValue', MISSING_VALUE_FLT],
                ['tag_basic_expert','Basic'],
                ['coordinates', 'p_lon p_lat'],
                ['comment', textjoin("""
                    Fraction of nodes (n_good_nod/p_n_nodes) in the reach that
                    have a valid node WSE.  The value is between 0 and 1.""")],
                ])],
        ['xovr_cal_q',
         odict([['dtype', 'i2'],
                ['long_name', 'quality of the cross-over calibration'],
                ['short_name', 'height_cor_xover_qual'],
                ['flag_meanings', textjoin("""good suspect bad""")],
                ['flag_masks', 'TBD'],
                ['flag_values', np.array([0, 1, 2]).astype('i2')],
                ['valid_min', 0],
                ['valid_max', 2],
                ['_FillValue', MISSING_VALUE_INT4],
                ['tag_basic_expert', 'Basic'],
                ['coordinates', 'lon lat'],
                ['comment', textjoin("""
                    Quality of the cross-over calibration. A value of 0
                    indicates a nominal measurement, 1 indicates a suspect
                    measurement, and 2 indicates a bad measurement.""")],
                ])],

        ['geoid_hght',
         odict([['dtype', 'f8'],
                ['long_name', 'geoid height'],
                ['standard_name','geoid_height_above_reference_ellipsoid'],
                ['short_name', 'geoid_height'],
                ['source', 'EGM2008 (Pavlis et al., 2012)'],
                ['institution', 'GSFC'],
                ['units', 'm'],
                ['valid_min', -150],
                ['valid_max', 150],
                ['_FillValue', MISSING_VALUE_FLT],
                ['tag_basic_expert','Basic'],
                ['coordinates', 'p_lon p_lat'],
                ['comment', textjoin("""
                    Geoid height above the reference ellipsoid with a
                    correction to refer the value to the mean tide system
                    i.e., includes the permanent tide (zero frequency).""")],
                ])],
        ['geoid_slop',
         odict([['dtype', 'f8'],
                ['long_name', 'geoid slope'],
                ['short_name', 'geoid_slope'],
                ['source', 'EGM2008 (Pavlis et al., 2012)'],
                ['institution', 'GSFC'],
                ['units', 'm/m'],
                ['valid_min', -0.001],
                ['valid_max', 0.01],
                ['_FillValue', MISSING_VALUE_FLT],
                ['tag_basic_expert','Expert'],
                ['coordinates', 'p_lon p_lat'],
                ['comment', textjoin("""
                    Geoid slope in the along-stream direction, based upon a
                    least-square linear fit along the reach.  A positive slope
                    means that the downstream geoid model height is lower.""")],
                ])],
        ['solid_tide',
         odict([['dtype', 'f8'],
                ['long_name', 'solid Earth tide height'],
                ['short_name', 'solid_earth_tide'],
                ['source', textjoin("""
                    Cartwright and Taylor (1971) and Cartwright and Edden
                    (1973)""")],
                ['units', 'm'],
                ['valid_min', -1],
                ['valid_max', 1],
                ['_FillValue', MISSING_VALUE_FLT],
                ['tag_basic_expert','Expert'],
                ['coordinates', 'p_lon p_lat'],
                ['comment', textjoin("""
                    Solid-Earth (body) tide height. The zero-frequency
                    permanent tide component is not included.""")],
                ])],
        ['load_tidef',
         odict([['dtype', 'f8'],
                ['long_name', 'geocentric load tide height (FES)'],
                ['short_name', 'load_tide_fes'],
                ['source', 'FES2014b (Carrere et al., 2016)'],
                ['institution', 'LEGOS/CNES'],
                ['units', 'm'],
                ['valid_min', -0.2],
                ['valid_max', 0.2],
                ['_FillValue', MISSING_VALUE_FLT],
                ['tag_basic_expert', 'Expert'],
                ['coordinates', 'p_lon p_lat'],
                ['comment', textjoin("""
                    Geocentric load tide height. The effect of the ocean tide
                    loading of the Earth's crust. This value is used to
                    compute wse.""")],
                ])],
        ['load_tideg',
         odict([['dtype', 'f8'],
                ['long_name', 'geocentric load tide height (GOT)'],
                ['short_name', 'load_tide_got'],
                ['source', 'GOT4.10c (Ray, 2013)'],
                ['institution', 'GSFC'],
                ['units', 'm'],
                ['valid_min', -0.2],
                ['valid_max', 0.2],
                ['_FillValue', MISSING_VALUE_FLT],
                ['tag_basic_expert', 'Expert'],
                ['coordinates', 'p_lon p_lat'],
                ['comment', textjoin("""
                    Geocentric load tide height. The effect of the ocean tide
                    loading of the Earth's crust.""")],
                ])],
        ['pole_tide',
         odict([['dtype', 'f8'],
                ['long_name', 'geocentric pole tide height'],
                ['short_name', 'pole_tide'],
                ['source', 'Wahr (1985) and Desai et al. (2015)'],
                ['units', 'm'],
                ['valid_min', -0.2],
                ['valid_max', 0.2],
                ['_FillValue', MISSING_VALUE_FLT],
                ['tag_basic_expert','Expert'],
                ['coordinates', 'p_lon p_lat'],
                ['comment', textjoin("""
                    Geocentric pole tide height.  The sum total of the
                    contribution from the solid-Earth (body) pole tide height
                    and the load pole tide height (i.e., the effect of the
                    ocean pole tide loading of the Earth's crust).""")],
                ])],
        ['dry_trop_c',
         odict([['dtype', 'f8'],
                ['long_name', 'dry troposphere vertical correction'],
                ['short_name', 'model_dry_tropo_cor'],
                ['source', 'European Centre for Medium-Range Weather Forecasts'],
                ['institution', 'ECMWF'],
                ['units', 'm'],
                ['valid_min', -3.0],
                ['valid_max', -1.5],
                ['_FillValue', MISSING_VALUE_FLT],
                ['tag_basic_expert', 'Expert'],
                ['coordinates', 'p_lon p_lat'],
                ['comment', textjoin("""
                    Equivalent vertical correction due to dry troposphere
                    delay.  Adding the reported correction to the reported
                    reach WSE results in the uncorrected reach WSE.""")],
                ])],
        ['wet_trop_c',
         odict([['dtype', 'f8'],
                ['long_name', 'wet troposphere vertical correction'],
                ['short_name', 'model_wet_tropo_cor'],
                ['source', 'European Centre for Medium-Range Weather Forecasts'],
                ['institution', 'ECMWF'],
                ['units', 'm'],
                ['valid_min', -1],
                ['valid_max', 0],
                ['_FillValue', MISSING_VALUE_FLT],
                ['tag_basic_expert', 'Expert'],
                ['coordinates', 'p_lon p_lat'],
                ['comment', textjoin("""
                    Equivalent vertical correction due to wet troposphere
                    delay.  Adding the reported correction to the reported
                    reach WSE results in the uncorrected reach WSE.""")],
                ])],
        ['iono_c',
         odict([['dtype', 'f8'],
                ['long_name', 'ionosphere vertical correction'],
                ['short_name', 'iono_cor_gim_ka'],
                ['source', 'Global Ionosphere Maps'],
                ['institution', 'JPL'],
                ['units', 'm'],
                ['valid_min', -0.5],
                ['valid_max', 0],
                ['_FillValue', MISSING_VALUE_FLT],
                ['tag_basic_expert', 'Expert'],
                ['coordinates', 'p_lon p_lat'],
                ['comment', textjoin("""
                    Equivalent vertical correction due to ionosphere delay. 
                    Adding the reported correction to the reported reach WSE
                    results in the uncorrected reach WSE.""")],
                ])],
        ['xovr_cal_c',
         odict([['dtype', 'f8'],
                ['long_name', 'WSE correction from KaRIn crossovers'],
                ['short_name', 'height_cor_xover'],
                ['units', 'm'],
                ['valid_min', -10],
                ['valid_max', 10],
                ['_FillValue', MISSING_VALUE_FLT],
                ['tag_basic_expert', 'Expert'],
                ['quality_flag', 'xovr_cal_q'],
                ['coordinates', 'p_lon p_lat'],
                ['comment', textjoin("""
                    Height correction from KaRIn crossover calibration. 
                    The correction is applied before geolocation but reported
                    as an equivalent height correction.""")],
                ])],
        ['n_reach_up',
         odict([['dtype', 'i2'],
                ['long_name', 'number of upstream reaches'],
                ['short_name', 'num_upstream_reaches'],
                ['units', '1'],
                ['valid_min', 0],
                ['valid_max', 4],
                ['_FillValue', MISSING_VALUE_INT4],
                ['tag_basic_expert', 'Basic'],
                ['coordinates', 'p_lon p_lat'],
                ['comment', textjoin("""
                    Number of upstream reaches, from the prior river database.
                    A value of 4 indicates 4 or more upstream reaches.""")],
                ])],
        ['n_reach_dn',
         odict([['dtype', 'i2'],
                ['long_name', 'number of downstream reaches'],
                ['short_name', 'num_downstream_reaches'],
                ['units', '1'],
                ['valid_min', 0],
                ['valid_max', 4],
                ['_FillValue', MISSING_VALUE_INT4],
                ['tag_basic_expert','Basic'],
                ['coordinates', 'p_lon p_lat'],
                ['comment', textjoin("""
                    Number of downstream reaches, from the prior river
                    database.  A value of 4 indicates 4 or more downstream
                    reaches.""")],
                ])],
        ['rch_id_up',
         odict([['dtype', 'i8'],
                ['long_name', 'reach_id  of upstream reaches'],
                ['short_name', 'reach_id_upstream'],
                ['units', '1'],
                ['_FillValue', MISSING_VALUE_INT9],
                ['tag_basic_expert','Basic'],
                ['coordinates', 'p_lon p_lat'],
                ['comment', textjoin("""
                    Values of reach_id for the upstream reaches, from the
                    prior river database.  The values are strings of
                    comma-separated lists of at most 4 reach identifiers
                    corresponding to the upstream reaches.""")],
                ])],
        ['rch_id_dn',
         odict([['dtype', 'i8'],
                ['long_name', 'reach_id  of downstream reaches'],
                ['short_name', 'reach_id_downstream'],
                ['units', '1'],
                ['_FillValue', MISSING_VALUE_INT9],
                ['tag_basic_expert','Basic'],
                ['coordinates', 'p_lon p_lat'],
                ['comment', textjoin("""
                    Values of reach_id for the downstream reaches, from the
                    prior river database.  The values are strings of
                    comma-separated lists of at most 4 reach identifiers
                    corresponding to the downstream reaches.""")],
                ])],
        ['p_wse',
         odict([['dtype', 'f8'],
                ['long_name', 'reach water surface elevation'],
                ['short_name', 'prior_wse'],
                ['units', 'm'],
                ['valid_min', -1000],
                ['valid_max', 10000],
                ['_FillValue', MISSING_VALUE_FLT],
                ['tag_basic_expert','Basic'],
                ['coordinates', 'p_lon p_lat'],
                ['comment', textjoin("""
                    Reach WSE from the prior river database.""")],
                ])],
        ['p_wse_var',
         odict([['dtype', 'f8'],
                ['long_name', 'reach water surface elevation variability'],
                ['short_name', 'prior_wse_variability'],
                ['units', 'm'],
                ['valid_min', 0],
                ['valid_max', 9999],
                ['_FillValue', MISSING_VALUE_FLT],
                ['tag_basic_expert','Basic'],
                ['coordinates', 'p_lon p_lat'],
                ['comment', textjoin("""
                    Reach WSE spatial variability from the prior river
                    database.""")],
                ])],
        ['p_width',
         odict([['dtype', 'f8'],
                ['long_name', 'reach width'],
                ['short_name', 'prior_width'],
                ['units', 'm'],
                ['valid_min', 10],
                ['valid_max', 100000],
                ['_FillValue', MISSING_VALUE_FLT],
                ['tag_basic_expert','Basic'],
                ['coordinates', 'p_lon p_lat'],
                ['comment', textjoin("""
                    Reach width from the prior river database.""")],
                ])],
        ['p_wid_var',
         odict([['dtype', 'f8'],
                ['long_name', 'reach width variability'],
                ['short_name', 'prior_width_variability'],
                ['units', 'm'],
                ['valid_min', 10],
                ['valid_max', 100000],
                ['_FillValue', MISSING_VALUE_FLT],
                ['tag_basic_expert','Basic'],
                ['coordinates', 'p_lon p_lat'],
                ['comment', textjoin("""
                    Reach width spatial variability from the prior river
                    database.""")],
                ])],
        ['p_n_nodes',
         odict([['dtype', 'i2'],
                ['long_name', 'number of nodes in the reach'],
                ['short_name', 'prior_num_nodes'],
                ['units', '1'],
                ['valid_min', 1],
                ['valid_max', 500],
                ['_FillValue', MISSING_VALUE_INT4],
                ['tag_basic_expert','Basic'],
                ['coordinates', 'p_lon p_lat'],
                ['comment', textjoin("""
                    Number of nodes in the reach from the prior river
                    database.""")],
                ])],
        ['p_dist_out',
         odict([['dtype', 'f8'],
                ['long_name', 'distance from the reach to the outlet '],
                ['short_name', 'prior_distance_to_outlet'],
                ['units', 'm'],
                ['valid_min', -10000],
                ['valid_max', 10000000],
                ['_FillValue', MISSING_VALUE_FLT],
                ['tag_basic_expert','Basic'],
                ['coordinates', 'p_lon p_lat'],
                ['comment', textjoin("""
                    Along-stream distance from the reach center to the outlet,
                    from the prior river database.""")],
                ])],
        ['p_length',
         odict([['dtype', 'f8'],
                ['long_name', 'length of reach'],
                ['short_name', 'prior_length'],
                ['units', 'm'],
                ['valid_min', 100],
                ['valid_max', 100000],
                ['_FillValue', MISSING_VALUE_FLT],
                ['tag_basic_expert','Basic'],
                ['coordinates', 'p_lon p_lat'],
                ['comment', textjoin("""
                    Length of the reach from the prior river database.  This
                    value is used to compute the reach width from the water
                    surface area.""")],
                ])],
        ['p_maf',
         odict([['dtype', 'f8'],
                ['long_name', 'mean annual flow'],
                ['short_name', 'prior_mean_annual_flow'],
                ['units', 'm^3/s'],
                ['valid_min', 0],
                ['valid_max', 10000000],
                ['_FillValue', MISSING_VALUE_FLT],
                ['tag_basic_expert','Expert'],
                ['coordinates', 'p_lon p_lat'],
                ['comment', textjoin("""
                    Mean annual flow from the prior river database.""")],
                ])],
        ['p_dam_id',
         odict([['dtype', 'i4'],
                ['long_name', 'dam ID from GRanD database'],
                ['short_name', 'prior_dam_id'],
                ['source', 'Lehner et al. (2011)'],
                ['units', '1'],
                ['valid_min', 0],
                ['valid_max', 10000],
                ['_FillValue', MISSING_VALUE_INT9],
                ['tag_basic_expert','Expert'],
                ['coordinates', 'p_lon p_lat'],
                ['comment', textjoin("""
                    Dam ID from the Global Reservoir and Dam (GRanD) database.
                    The value is 0 if there is no influence of dams along the
                    reach, and a positive value indicates there is an influence
                    of a dam along the reach. The value of grand_id identifies
                    the dam ID in the GRanD database.  Reaches influenced by
                    dams are indicated by the type code in reach_id.""")],
                ])],
        ['p_n_ch_max',
         odict([['dtype', 'i2'],
                ['long_name',
                 'maximum number of channels detected in the reach'],
                ['short_name', 'prior_num_channels_max'],
                ['units', '1'],
                ['valid_min', 0],
                ['valid_max', 100],
                ['_FillValue', MISSING_VALUE_INT4],
                ['tag_basic_expert','Expert'],
                ['coordinates', 'p_lon p_lat'],
                ['comment', textjoin("""
                    Maximum number of channels in the reach from the prior
                    river database.""")],
                ])],
        ['p_n_ch_mod',
         odict([['dtype', 'i2'],
                ['long_name', 'mode of the number of channels in the reach'],
                ['short_name', 'prior_num_channels_mode'],
                ['units', '1'],
                ['valid_min', 0],
                ['valid_max', 100],
                ['_FillValue', MISSING_VALUE_INT4],
                ['tag_basic_expert','Expert'],
                ['coordinates', 'p_lon p_lat'],
                ['comment', textjoin("""
                    Mode of the number of channels in the reach from the
                    prior river database.""")],
                ])],
        ['p_low_slp',
         odict([['dtype', 'i2'],
                ['long_name', 'low slope flag'],
                ['standard_name', 'status_flag'],
                ['short_name', 'low_slope_flag'],
                ['flag_meanings', textjoin("""
                    low_slope_false low_slope_true""")],
                ['flag_values', np.array([0, 1]).astype('i2')],
                ['valid_min', 0],
                ['valid_max', 1],
                ['_FillValue', MISSING_VALUE_INT4],
                ['tag_basic_expert', 'Basic'],
                ['coordinates', 'p_lon p_lat'],
                ['comment', textjoin("""
                    Low-slope flag from the prior river database. A nonzero
                    value indicates that the reach slope is considered to be
                    low. Low-slope reaches are handled differently than other
                    reaches by the MetroMan discharge algorithm.""")],
                ])],
    ])
    for name, reference in VARIABLES.items():
        if name in ['rch_id_up', 'rch_id_dn']:
            reference['dimensions'] = DIMENSIONS_REACH_NEIGHBORS
        elif name in ['centerline_lat', 'centerline_lon']:
            reference['dimensions'] = DIMENSIONS_CENTERLINES
        else:
            reference['dimensions'] = DIMENSIONS_REACHES

    @classmethod
    def from_riverobs(cls, reach_outputs, reach_collection):
        """
        Constructs self from RiverObs node_outputs
        """
        klass = cls()
        if reach_outputs is not None:
            klass['reach_id'] = reach_outputs['reach_idx']
            klass['wse'] = reach_outputs['height']
            klass['wse_r_u'] = reach_outputs['height_r_u']
            klass['wse_u'] = reach_outputs['height_u']
            klass['wse_c'] = reach_outputs['height_c']
            klass['wse_c_u'] = reach_outputs['height_c_u']
            klass['slope'] = reach_outputs['slope']
            klass['slope_r_u'] = reach_outputs['slope_r_u']
            klass['slope_u'] = reach_outputs['slope_u']
            klass['slope2'] = reach_outputs['slope2']
            klass['width'] = reach_outputs['width']
            klass['width_u'] = reach_outputs['width_u']
            klass['width_c'] = reach_outputs['width_c']
            klass['width_c_u'] = reach_outputs['width_c_u']
            klass['area_total'] = reach_outputs['area']
            klass['area_tot_u'] = reach_outputs['area_u']
            klass['area_detct'] = reach_outputs['area_det']
            klass['area_det_u'] = reach_outputs['area_det_u']
            klass['area_wse'] = reach_outputs['area_of_ht']
            klass['xtrk_dist'] = reach_outputs['xtrk_dist']
            klass['n_good_nod'] = reach_outputs['n_good_nod']
            klass['obs_frac_n'] = reach_outputs['frac_obs']
            klass['node_dist'] = reach_outputs['node_dist']
            klass['loc_offset'] = reach_outputs['loc_offset']
            klass['geoid_hght'] = reach_outputs['geoid_hght']
            klass['geoid_slop'] = reach_outputs['geoid_slop']
            klass['rch_id_up'] = reach_outputs['rch_id_up']
            klass['rch_id_dn'] = reach_outputs['rch_id_dn']
            klass['n_reach_up'] = reach_outputs['n_reach_up']
            klass['n_reach_dn'] = reach_outputs['n_reach_dn']
            klass['d_x_area'] = reach_outputs['d_x_area']
            klass['d_x_area_u'] = reach_outputs['d_x_area_u']
            klass['dark_frac'] = reach_outputs['dark_frac']
            klass['p_n_ch_max'] = reach_outputs['n_chan_max']
            klass['p_n_ch_mod'] = reach_outputs['n_chan_mod']
            klass['p_dam_id'] = reach_outputs['grand_id']
            klass['ice_clim_f'] = reach_outputs['ice_clim_f']
            klass['p_low_slp'] = reach_outputs['p_low_slp']
            klass['river_name'] = reach_outputs['river_name']
            klass['reach_q'] = reach_outputs['reach_q']
            klass['reach_q_b'] = reach_outputs['reach_q_b']
            klass['xovr_cal_q'] = reach_outputs['xovr_cal_q']

            for key in ['p_wse', 'p_wse_var', 'p_width', 'p_wid_var',
                        'p_dist_out', 'p_length', 'p_n_nodes',
                        'p_lat', 'p_lon']:
                klass[key] = reach_outputs[key]


#             klass['dschg_c'] = ...
#             klass['dschg_c_u'] = ...
#             klass['dschg_c_q'] = ...
#             klass['dschg_gc'] = ...
#             klass['dschg_gc_u'] = ...
#             klass['dschg_gc_q'] = ...

            klass['dschg_m'] = reach_outputs['metro_q_uc']
#             klass['dschg_m_u'] = ...
#             klass['dschg_m_q'] = ...
            klass['dschg_msf'] = reach_outputs['dschg_msf']
            klass['dschg_gm'] = reach_outputs['metro_q_c']
#             klass['dschg_gm_u'] = ...
#             klass['dschg_gm_q'] = ...
            klass['dschg_gmsf'] = reach_outputs['dschg_gmsf']

            klass['dschg_b'] = reach_outputs['bam_q_uc']
#             klass['dschg_b_u'] = ...
#             klass['dschg_b_q'] = ...
            klass['dschg_bsf'] = reach_outputs['dschg_bsf']
            klass['dschg_gb'] = reach_outputs['bam_q_c']
#             klass['dschg_gb_u'] = ...
#             klass['dschg_gb_q'] = ...
            klass['dschg_gbsf'] = reach_outputs['dschg_gbsf']

            klass['dschg_h'] = reach_outputs['hivdi_q_uc']
#             klass['dschg_h_u'] = ...
#             klass['dschg_h_q'] = ...
            klass['dschg_hsf'] = reach_outputs['dschg_hsf']
            klass['dschg_gh'] = reach_outputs['hivdi_q_c']
#             klass['dschg_gh_u'] = ...
#             klass['dschg_gh_q'] = ...
            klass['dschg_ghsf'] = reach_outputs['dschg_ghsf']

            klass['dschg_o'] = reach_outputs['momma_q_uc']
#             klass['dschg_o_u'] = ...
#             klass['dschg_o_q'] = ...
            klass['dschg_osf'] = reach_outputs['dschg_osf']
            klass['dschg_go'] = reach_outputs['momma_q_c']
#             klass['dschg_go_u'] = ...
#             klass['dschg_go_q'] = ...
            klass['dschg_gosf'] = reach_outputs['dschg_gosf']

            klass['dschg_s'] = reach_outputs['sads_q_uc']
#             klass['dschg_s_u'] = ...
#             klass['dschg_s_q'] = ...
            klass['dschg_ssf'] = reach_outputs['dschg_ssf']
            klass['dschg_gs'] = reach_outputs['sads_q_c']
#             klass['dschg_gs_u'] = ...
#             klass['dschg_gs_q'] = ...
            klass['dschg_gssf'] = reach_outputs['dschg_gssf']

            klass['dschg_i'] = reach_outputs['sic4dvar_q_uc']
            #             klass['dschg_i_u'] = ...
            #             klass['dschg_i_q'] = ...
            klass['dschg_isf'] = reach_outputs['dschg_isf']
            klass['dschg_gi'] = reach_outputs['sic4dvar_q_c']
            #             klass['dschg_gi_u'] = ...
            #             klass['dschg_gi_q'] = ...
            klass['dschg_gisf'] = reach_outputs['dschg_gisf']

            cl_lon = klass['centerline_lon'][:]
            cl_lat = klass['centerline_lat'][:]
            for ii in range(klass.dimensions['reaches']):
                this_len = len(reach_outputs['centerline_lon'][ii])
                cl_lon[ii, 0:this_len] = reach_outputs['centerline_lon'][ii]
                cl_lat[ii, 0:this_len] = reach_outputs['centerline_lat'][ii]

            # Wrap longitude into [0, 360) interval
            mask = np.logical_and(cl_lon >= -180, cl_lon < 0)
            cl_lon[mask] += 360

            klass['centerline_lon'] = cl_lon
            klass['centerline_lat'] = cl_lat

            # set quality flag on less than 1/2 reach observed
            klass['partial_f'] = np.zeros(reach_outputs['frac_obs'].shape)
            klass['partial_f'][reach_outputs['frac_obs'] < 0.5] = 1

        return klass

    @classmethod
    def from_shapes(cls, shape_path):
        """Constructs self from shapefiles"""
        klass = cls()

        # load attributes from XML files
        tree = xml.etree.ElementTree.parse(shape_path+'.xml')
        root = tree.getroot()
        for item in root.find('global_attributes'):
            try:
                value = eval(item.text)
            except:
                value = item.text
            setattr(klass, item.tag, value)

        with fiona.open(shape_path) as ifp:
            records = list(ifp)

        cl_fill = klass.VARIABLES['centerline_lon']['_FillValue']
        cl_len = klass.DIMENSIONS['centerlines']

        data = {}
        data['centerline_lon'] = np.ones([len(records), cl_len]) * cl_fill
        data['centerline_lat'] = np.ones([len(records), cl_len]) * cl_fill

        for irec, record in enumerate(records):
            this_cl = np.array(record['geometry']['coordinates'])
            data['centerline_lon'][irec, :this_cl.shape[0]] = this_cl[:, 0]
            data['centerline_lat'][irec, :this_cl.shape[0]] = this_cl[:, 1]

        for key, reference in klass.VARIABLES.items():
            if key in ['centerline_lon', 'centerline_lat']:
                pass

            elif key in ['rch_id_up', 'rch_id_dn']:
                fill = klass.VARIABLES[key]['_FillValue']
                n_ids = klass.DIMENSIONS['reach_neighbors']
                data[key] = np.ones([len(records), n_ids])*fill
                for irec, record in enumerate(records):
                    tmp = record['properties'][key].replace(
                        'no_data', str(fill))
                    data[key][irec, :] = np.array([
                        int(float(item)) for item in tmp.split(', ')])

            else:
                data[key] = np.array([
                    record['properties'][key] for record in records])

        for key, value in data.items():
            if key in ['reach_id', 'node_id', 'rch_id_up', 'rch_id_dn']:
                value = value.astype('int')
            setattr(klass, key, value)
        return klass

    def uncorrect_tides(self):
        """Removes geoid, solid earth tide, pole tide, and load tide"""
        mask = np.logical_and(
            self.geoid_hght > -200, self.geoid_hght < 200)
        self.wse[mask] += (
            self.geoid_hght[mask] + self.solid_tide[mask] +
            self.load_tidef[mask] + self.pole_tide[mask])

    def update_from_pixc(self, pixc_file, index_file):
        """Copies some attributes from input PIXC file"""
        with netCDF4.Dataset(pixc_file, 'r') as ifp:
            for attr in ATTRS_2COPY_FROM_PIXC:
                try:
                    value = getattr(ifp, attr)
                except AttributeError:
                    value = getattr(ifp.groups['pixel_cloud'], attr, 'None')
                self[attr] = value

    def update_from_nodes(self, nodes):
        """Averages node things to reach things and populates self"""
        keys = ['time', 'time_tai', 'geoid_hght', 'solid_tide',
                'pole_tide', 'load_tidef', 'load_tideg', 'dry_trop_c',
                'wet_trop_c', 'iono_c', 'xovr_cal_c']

        node_reach_type = nodes.node_id % 10
        node_reach_ids = (
            np.floor(nodes.node_id / 10000).astype('int'))*10 + node_reach_type

        for key in keys:
            node_value = getattr(nodes, key)
            reach_value = getattr(self, key)
            for ii, reach_id in enumerate(self.reach_id):
                mask = np.logical_and(
                    node_reach_ids == reach_id, nodes.n_good_pix > 0)
                if mask.sum() > 0:
                    try:
                        reach_value[ii] = np.mean(
                            node_value[mask])
                    except OverflowError:
                        reach_value[ii] = MISSING_VALUE_FLT
                else:
                    reach_value[ii] = MISSING_VALUE_FLT
            self[key] = reach_value

    def __add__(self, other):
        """Adds other to self"""
        klass = RiverTileReaches()
        for key in klass.VARIABLES:
            setattr(klass, key, np.concatenate((
                getattr(self, key), getattr(other, key))))
        return klass<|MERGE_RESOLUTION|>--- conflicted
+++ resolved
@@ -6,7 +6,6 @@
 Author (s): Alex Fore, Cassie Stuurman
 '''
 import os
-import pdb
 import textwrap
 import numpy as np
 import fiona
@@ -466,14 +465,12 @@
                 # to RiverTile).
                 def fill_if_was_fill(value, other_fill, fill):
                     return value if value != other_fill else fill
-<<<<<<< HEAD
+
                 reach_outputs['p_low_slp'] = np.append(
                     reach_outputs['p_low_slp'], fill_if_was_fill(
                         reach.metadata['p_low_slp'], -9999,
                         MISSING_VALUE_INT4))
 
-=======
->>>>>>> b090340e
                 reach_outputs['dschg_msf'] = np.append(
                     reach_outputs['dschg_msf'], fill_if_was_fill(
                         dsch_m_uc['MetroMan']['sbQ_rel'].item(), -9999,
