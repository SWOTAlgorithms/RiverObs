--- conflicted
+++ resolved
@@ -384,23 +384,13 @@
                             node_outputs['xovr_cal_q'], insert_idx, 2)
 
                     for key in [
-<<<<<<< HEAD
-                        'lat', 'lon', 'x', 'y', 's', 'w_area',
-                         'w_db', 'area', 'area_u', 'area_det', 'area_det_u',
-                         'area_of_ht', 'wse', 'wse_std', 'wse_r_u', 'rdr_sig0',
-                         'rdr_sig0_u', 'latitude_u', 'longitud_u', 'width_u',
-                         'geoid_hght', 'solid_tide', 'load_tidef', 'load_tideg',
-                         'pole_tide', 'flow_dir', 'dark_frac', 'xtrack',
-                         'h_n_ave', 'fit_height']:
-=======
-                        'lat', 'lon', 'x', 'y', 's', 'w_ptp', 'w_std',
-                        'w_area', 'w_db', 'area', 'area_u', 'area_det',
-                        'area_det_u', 'area_of_ht', 'wse', 'wse_std',
-                        'wse_r_u', 'rdr_sig0', 'rdr_sig0_u', 'latitude_u',
-                        'longitud_u', 'width_u', 'geoid_hght', 'solid_tide',
-                        'load_tidef', 'load_tideg', 'pole_tide', 'flow_dir',
-                        'dark_frac', 'xtrack', 'h_n_ave', 'fit_height']:
->>>>>>> b439614c
+                        'lat', 'lon', 'x', 'y', 's', 'w_area', 'w_db', 'area',
+                        'area_u', 'area_det', 'area_det_u', 'area_of_ht',
+                        'wse', 'wse_std', 'wse_r_u', 'rdr_sig0', 'rdr_sig0_u',
+                        'latitude_u', 'longitud_u', 'width_u', 'geoid_hght',
+                        'solid_tide', 'load_tidef', 'load_tideg', 'pole_tide',
+                        'flow_dir', 'dark_frac', 'xtrack', 'h_n_ave',
+                        'fit_height']:
                         node_outputs[key] = np.insert(
                             node_outputs[key], insert_idx, MISSING_VALUE_FLT)
 
