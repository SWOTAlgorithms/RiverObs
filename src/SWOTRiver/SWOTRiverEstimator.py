--- conflicted
+++ resolved
@@ -13,6 +13,7 @@
 import scipy.ndimage
 import statsmodels.api
 import logging
+import contextlib
 import warnings
 import piecewise_regression
 from scipy.ndimage.morphology import binary_dilation
@@ -38,6 +39,7 @@
 
 NEAR_RANGE_XTRACK_THRESHOLD = 10000
 FAR_RANGE_XTRACK_TRESHOLD = 60000
+WATER_FRAC_SUSPECT_THRESHOLD = 3
 
 MIN_VALID_WSE = -500
 MAX_VALID_WSE = 8000
@@ -377,13 +379,9 @@
             subsample_factor=subsample_factor,
             **proj_kwds)
 
-<<<<<<< HEAD
         if self.output_file is not None:
             self.create_index_file()
-=======
-        self.create_index_file()
-
->>>>>>> 35a094ef
+
         if np.ma.is_masked(self.lat):
             mask = self.lat.mask
         else:
@@ -397,9 +395,15 @@
                             'value: %s'%pixc_qual_handling)
 
         # set quality masks from input PIXC quality flags
-        classification_qual = self.get(classification_qual_kwd)
-        geolocation_qual = self.get(geolocation_qual_kwd)
-        bright_land_flag = self.get(bright_land_flag_kwd)
+        try:
+            classification_qual = self.get(classification_qual_kwd)
+            geolocation_qual = self.get(geolocation_qual_kwd)
+            bright_land_flag = self.get(bright_land_flag_kwd)
+        except KeyError:
+            LOGGER.warning("PIXC Quality flags not found in input file")
+            classification_qual = np.zeros(mask.shape, dtype='u4')
+            geolocation_qual = np.zeros(mask.shape, dtype='u4')
+            bright_land_flag = np.zeros(mask.shape, dtype='u4')
 
         # Update mask of pixels to reject from pixel assignment with
         # commanded bitmasks from aux param file applied to classification_qual
@@ -473,25 +477,40 @@
         # Set PIXC quality masks for use in aggregation using commanded bitmasks
         # from aux param file. Set as attributes of self so they may be used
         # later in node aggregation.
-        self.is_area_degraded = (
-            class_qual_area_degraded & self.classification_qual > 0)
-        self.is_area_suspect = (
-            class_qual_area_suspect & self.classification_qual > 0)
-
-        self.is_wse_degraded = (
-            geo_qual_wse_degraded & self.geolocation_qual > 0)
-        self.is_wse_suspect = geo_qual_wse_suspect & self.geolocation_qual > 0
-
-        self.is_sig0_bad = sig0_qual_bad & self.sig0_qual > 0
-        self.is_sig0_suspect = sig0_qual_suspect & self.sig0_qual > 0
+        if self.classification_qual is not None:
+            self.is_area_degraded = (
+                class_qual_area_degraded & self.classification_qual > 0)
+            self.is_area_suspect = (
+                class_qual_area_suspect & self.classification_qual > 0)
+        else:
+            self.is_area_degraded = np.zeros(self.lat.shape, dtype='bool')
+            self.is_area_suspect = np.zeros(self.lat.shape, dtype='bool')
+
+        if self.geolocation_qual is not None:
+            self.is_wse_degraded = (
+                geo_qual_wse_degraded & self.geolocation_qual > 0)
+            self.is_wse_suspect = (
+                geo_qual_wse_suspect & self.geolocation_qual > 0)
+            self.is_xovercal_suspect = (
+                self.geolocation_qual & PIXC_GEO_QUAL_XOVR_SUSPECT) > 0
+            self.is_xovercal_degraded = (
+                self.geolocation_qual & PIXC_GEO_QUAL_XOVR_BAD) > 0
+        else:
+            self.is_wse_degraded = np.zeros(self.lat.shape, dtype='bool')
+            self.is_wse_suspect = np.zeros(self.lat.shape, dtype='bool')
+            self.is_xovercal_suspect = np.zeros(self.lat.shape, dtype='bool')
+            self.is_xovercal_degraded = np.zeros(self.lat.shape, dtype='bool')
+
+        if self.sig0_qual is not None:
+            self.is_sig0_bad = sig0_qual_bad & self.sig0_qual > 0
+            self.is_sig0_suspect = sig0_qual_suspect & self.sig0_qual > 0
+        else:
+            self.is_sig0_bad = np.zeros(self.lat.shape, dtype='bool')
+            self.is_sig0_suspect = np.zeros(self.lat.shape, dtype='bool')
 
         PIXC_GEO_QUAL_XOVR_SUSPECT = 2**6
         PIXC_GEO_QUAL_XOVR_BAD = 2**23
 
-        self.is_xovercal_suspect = (
-            self.geolocation_qual & PIXC_GEO_QUAL_XOVR_SUSPECT) > 0
-        self.is_xovercal_degraded = (
-            self.geolocation_qual & PIXC_GEO_QUAL_XOVR_BAD) > 0
 
         try:
             self.looks_to_efflooks = self.getatt(looks_to_efflooks_kwd)
@@ -603,12 +622,8 @@
                 GEN_RAD_EARTH_EQ, GEN_RAD_EARTH_POLE
 
         except ImportError:
-<<<<<<< HEAD
             LOGGER.warning(
                 "Can't flatten interferogram as swotCNES not found.")
-=======
-            LOGGER.warning("Can't flatten interferogram as swotCNES not found.")
->>>>>>> 35a094ef
             return
 
         try:
@@ -1223,7 +1238,7 @@
 
         # Load these datasets from input file and add obsevations to
         # self.river_obs.
-        dsets_to_load = [
+        dsets = [
             'h_noise', 'h_flg', 'wse_class_flg', 'area_flg', 'sig0_flg', 'lon',
             'lat', 'inundated_area', 'klass', 'pixel_area',
             'xtrack', 'sig0', 'sig0_uncert', 'water_frac', 'water_frac_uncert',
@@ -1236,9 +1251,11 @@
             'is_sig0_bad', 'is_sig0_suspect', 'bright_land_flag',
             'is_xovercal_suspect', 'is_xovercal_degraded', 'layover_impact']
 
-        for name in dsets_to_load:
+        dsets_to_load = []
+        for name in dsets:
             value = getattr(self, name)
             if value is not None:
+                dsets_to_load.append(name)
                 if name is 'looks_to_efflooks':
                     value = value + np.zeros(np.shape(self.lat))
                 self.river_obs.add_obs(name, value)
@@ -1256,7 +1273,7 @@
         self.river_obs.add_obs('edge_water', edge_water)
         dsets_to_load.append('edge_water')
 
-        # Adjust heights to geoid and do tide corrections 
+        # Adjust heights to geoid and do tide corrections
         # (need to do before load_nodes or it is not updated in nodes)
         try:
             mask = np.logical_and(
@@ -1351,18 +1368,9 @@
         # These are area based estimates, the nominal SWOT approach
         area = np.asarray(
             self.river_obs.get_node_stat('sum', 'inundated_area'))
-<<<<<<< HEAD
-
-        try:
-            rdr_sig0 = np.asarray(self.river_obs.get_node_stat(
-                'median', 'sig0', goodvar='h_flg'))
-        except AttributeError:
-            rdr_sig0 = np.nan*np.ones(area.shape)
-=======
         area[~mask_good_sus_area] = np.asarray(
             self.river_obs.get_node_stat(
                 'sum', 'inundated_area', goodvar='good'))[~mask_good_sus_area]
->>>>>>> 35a094ef
 
         # area of pixels used to compute heights
         area_of_ht = np.asarray(self.river_obs.get_node_stat(
@@ -1377,8 +1385,11 @@
 
         with warnings.catch_warnings():
             warnings.simplefilter("ignore")
-            rdr_sig0 = np.asarray(self.river_obs.get_node_stat(
-                'median', 'sig0', goodvar='h_flg'))
+            try:
+                rdr_sig0 = np.asarray(self.river_obs.get_node_stat(
+                    'median', 'sig0', goodvar='h_flg'))
+            except AttributeError:
+                rdr_sig0 = np.nan*np.ones(area.shape)
 
         # get the aggregated heights and widths with their corresponding
         # uncertainty estimates all in one shot
@@ -1456,108 +1467,99 @@
 
                 area_of_ht = area
 
-<<<<<<< HEAD
+        # geoid heights and tide corrections weighted by height uncertainty
         try:
-            # geoid heights and tide corrections weighted by height uncertainty
-            geoid_hght = np.asarray(self.river_obs.get_node_stat(
-                'height_weighted_mean', 'geoid', goodvar = 'h_flg',
-                method=self.height_agg_method))
-            solid_tide = np.asarray(self.river_obs.get_node_stat(
-                'height_weighted_mean', 'solid_earth_tide', goodvar='h_flg',
-                method=self.height_agg_method))
-            load_tidef = np.asarray(self.river_obs.get_node_stat(
-                'height_weighted_mean', 'load_tide_fes', goodvar='h_flg',
-                method=self.height_agg_method))
-            load_tideg = np.asarray(self.river_obs.get_node_stat(
-                'height_weighted_mean', 'load_tide_got', goodvar='h_flg',
-                method = self.height_agg_method))
-            pole_tide = np.asarray(self.river_obs.get_node_stat(
-                'height_weighted_mean', 'pole_tide', goodvar='h_flg',
-                method=self.height_agg_method))
+            geoid_hght = np.asarray(
+                self.river_obs.get_node_stat('height_weighted_mean', 'geoid',
+                                             goodvar='h_flg',
+                                             method=self.height_agg_method))
+            geoid_hght[~mask_good_sus_wse] = np.asarray(
+                self.river_obs.get_node_stat('height_weighted_mean', 'geoid',
+                                             goodvar='wse_class_flg',
+                                             method=self.height_agg_method)
+                                             )[~mask_good_sus_wse]
         except AttributeError:
-            # non-weighted geoid and tide correction averages
             geoid_hght = np.asarray(self.river_obs.get_node_stat(
                 'mean', 'geoid', goodvar = 'h_flg'))
+
+        try:
+            solid_tide = np.asarray(
+                self.river_obs.get_node_stat('height_weighted_mean',
+                                             'solid_earth_tide',
+                                             goodvar='h_flg',
+                                             method=self.height_agg_method))
+            solid_tide[~mask_good_sus_wse] = np.asarray(
+                self.river_obs.get_node_stat('height_weighted_mean',
+                                             'solid_earth_tide',
+                                             goodvar='wse_class_flg',
+                                             method=self.height_agg_method)
+                                             )[~mask_good_sus_wse]
+        except AttributeError:
             solid_tide = np.asarray(self.river_obs.get_node_stat(
                 'mean', 'solid_earth_tide', goodvar='h_flg'))
+
+        try:
+            load_tidef = np.asarray(
+                self.river_obs.get_node_stat('height_weighted_mean',
+                                             'load_tide_fes',
+                                             goodvar='h_flg',
+                                             method=self.height_agg_method))
+            load_tidef[~mask_good_sus_wse] = np.asarray(
+                self.river_obs.get_node_stat('height_weighted_mean',
+                                             'load_tide_fes',
+                                             goodvar='wse_class_flg',
+                                             method=self.height_agg_method)
+                                             )[~mask_good_sus_wse]
+        except AttributeError:
             load_tidef = np.asarray(self.river_obs.get_node_stat(
                 'mean', 'load_tide_fes', goodvar='h_flg'))
+
+        try:
+            load_tideg = np.asarray(
+                self.river_obs.get_node_stat('height_weighted_mean',
+                                             'load_tide_got',
+                                             goodvar='h_flg',
+                                             method=self.height_agg_method))
+            load_tideg[~mask_good_sus_wse] = np.asarray(
+                self.river_obs.get_node_stat('height_weighted_mean',
+                                             'load_tide_got',
+                                             goodvar='wse_class_flg',
+                                             method=self.height_agg_method)
+                                             )[~mask_good_sus_wse]
+        except AttributeError:
             load_tideg = np.asarray(self.river_obs.get_node_stat(
                 'mean', 'load_tide_got', goodvar='h_flg'))
+
+        try:
+            pole_tide = np.asarray(
+                self.river_obs.get_node_stat('height_weighted_mean',
+                                             'pole_tide',
+                                             goodvar='h_flg',
+                                             method=self.height_agg_method))
+            pole_tide[~mask_good_sus_wse] = np.asarray(
+                self.river_obs.get_node_stat('height_weighted_mean',
+                                             'pole_tide',
+                                             goodvar='wse_class_flg',
+                                             method=self.height_agg_method)
+                                             )[~mask_good_sus_wse]
+        except AttributeError:
             pole_tide = np.asarray(self.river_obs.get_node_stat(
                 'mean', 'pole_tide', goodvar='h_flg'))
-=======
-        # geoid heights and tide corrections weighted by height uncertainty
-        geoid_hght = np.asarray(
-            self.river_obs.get_node_stat('height_weighted_mean', 'geoid',
-                                         goodvar='h_flg',
-                                         method=self.height_agg_method))
-        geoid_hght[~mask_good_sus_wse] = np.asarray(
-            self.river_obs.get_node_stat('height_weighted_mean', 'geoid',
-                                         goodvar='wse_class_flg',
-                                         method=self.height_agg_method)
-                                         )[~mask_good_sus_wse]
-        solid_tide = np.asarray(
-            self.river_obs.get_node_stat('height_weighted_mean',
-                                         'solid_earth_tide',
-                                         goodvar='h_flg',
-                                         method=self.height_agg_method))
-        solid_tide[~mask_good_sus_wse] = np.asarray(
-            self.river_obs.get_node_stat('height_weighted_mean',
-                                         'solid_earth_tide',
-                                         goodvar='wse_class_flg',
-                                         method=self.height_agg_method)
-                                         )[~mask_good_sus_wse]
-
-        load_tidef = np.asarray(
-            self.river_obs.get_node_stat('height_weighted_mean',
-                                         'load_tide_fes',
-                                         goodvar='h_flg',
-                                         method=self.height_agg_method))
-        load_tidef[~mask_good_sus_wse] = np.asarray(
-            self.river_obs.get_node_stat('height_weighted_mean',
-                                         'load_tide_fes',
-                                         goodvar='wse_class_flg',
-                                         method=self.height_agg_method)
-                                         )[~mask_good_sus_wse]
-
-        load_tideg = np.asarray(
-            self.river_obs.get_node_stat('height_weighted_mean',
-                                         'load_tide_got',
-                                         goodvar='h_flg',
-                                         method=self.height_agg_method))
-        load_tideg[~mask_good_sus_wse] = np.asarray(
-            self.river_obs.get_node_stat('height_weighted_mean',
-                                         'load_tide_got',
-                                         goodvar='wse_class_flg',
-                                         method=self.height_agg_method)
-                                         )[~mask_good_sus_wse]
-
-
-        pole_tide = np.asarray(
-            self.river_obs.get_node_stat('height_weighted_mean',
-                                         'pole_tide',
-                                         goodvar='h_flg',
-                                         method=self.height_agg_method))
-        pole_tide[~mask_good_sus_wse] = np.asarray(
-            self.river_obs.get_node_stat('height_weighted_mean',
-                                         'pole_tide',
-                                         goodvar='wse_class_flg',
-                                         method=self.height_agg_method)
-                                         )[~mask_good_sus_wse]
-
-        layovr_val = np.asarray(
-            self.river_obs.get_node_stat('height_weighted_mean',
-                                         'layover_impact',
-                                         goodvar='h_flg',
-                                         method=self.height_agg_method))
-        layovr_val[~mask_good_sus_wse] = np.asarray(
-            self.river_obs.get_node_stat('height_weighted_mean',
-                                         'layover_impact',
-                                         goodvar='wse_class_flg',
-                                         method=self.height_agg_method)
-                                         )[~mask_good_sus_wse]
->>>>>>> 35a094ef
+
+        try:
+            layovr_val = np.asarray(
+                self.river_obs.get_node_stat('height_weighted_mean',
+                                             'layover_impact',
+                                             goodvar='h_flg',
+                                             method=self.height_agg_method))
+            layovr_val[~mask_good_sus_wse] = np.asarray(
+                self.river_obs.get_node_stat('height_weighted_mean',
+                                             'layover_impact',
+                                             goodvar='wse_class_flg',
+                                             method=self.height_agg_method)
+                                             )[~mask_good_sus_wse]
+        except AttributeError:
+            layovr_val = np.nan*np.ones(area.shape)
 
         # These are the values from the width database
         width_db = np.ones(self.river_obs.n_nodes, dtype=np.float64) * \
@@ -1661,24 +1663,27 @@
             SWOTRiver.products.rivertile.QUAL_IND_GEOLOCATION_QUAL_SUSPECT)
 
         # bit 3 / water_fraction_suspect
-        WATER_FRAC_SUSPECT_THRESHOLD = 3
-        water_frac_max = np.array(self.river_obs.get_node_stat(
-            'max', 'water_frac', goodvar='area_flg'))
-        water_frac_max[~mask_good_sus_area] = np.array(
-            self.river_obs.get_node_stat('max', 'water_frac', goodvar='good')
-            )[~mask_good_sus_area]
-        node_q_b[water_frac_max > WATER_FRAC_SUSPECT_THRESHOLD] |= (
-            SWOTRiver.products.rivertile.QUAL_IND_WATER_FRAC_SUSPECT);
+        # If water_frac not an attribute of nodes, skip (GPS profiles)
+        with contextlib.suppress(AttributeError):
+            water_frac_max = np.array(self.river_obs.get_node_stat(
+                'max', 'water_frac', goodvar='area_flg'))
+            water_frac_max[~mask_good_sus_area] = np.array(
+                self.river_obs.get_node_stat('max', 'water_frac',
+                goodvar='good'))[~mask_good_sus_area]
+            node_q_b[water_frac_max > WATER_FRAC_SUSPECT_THRESHOLD] |= (
+                SWOTRiver.products.rivertile.QUAL_IND_WATER_FRAC_SUSPECT);
 
         # bit 4 / blocking_width_suspect
         node_q_b[is_blocked] |= (
             SWOTRiver.products.rivertile.QUAL_IND_BLOCK_WIDTH_SUSPECT)
 
         # bit 7 / bright_land
-        n_pix_bright_land = np.array(
-            self.river_obs.get_node_stat('sum', 'bright_land_flag'))
-        node_q_b[n_pix_bright_land > 0] |= (
-            SWOTRiver.products.rivertile.QUAL_IND_BRIGHT_LAND_SUSPECT)
+        # If bright_land_flag not an attribute of nodes, skip (GPS profiles)
+        with contextlib.suppress(AttributeError):
+            n_pix_bright_land = np.array(
+                self.river_obs.get_node_stat('sum', 'bright_land_flag'))
+            node_q_b[n_pix_bright_land > 0] |= (
+                SWOTRiver.products.rivertile.QUAL_IND_BRIGHT_LAND_SUSPECT)
 
         # bit (9/few_sig0_observations) / (10/few_area_observations) /
         # (11/few_wse_observations)
