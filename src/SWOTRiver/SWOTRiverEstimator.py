"""
Given a SWOTL2 file, fit all of the reaches observed and output results.
"""

from __future__ import absolute_import, division, print_function

import os
import scipy.ndimage
import numpy as np
import netCDF4 as nc
import collections
import scipy.stats
import scipy.ndimage
import statsmodels.api
import logging
import warnings
import piecewise_regression
from scipy.ndimage.morphology import binary_dilation

import RiverObs.ReachDatabase
import SWOTWater.aggregate
import SWOTRiver.discharge
from SWOTWater.products.constants import FILL_VALUES
from .SWOTL2 import SWOTL2
from RiverObs import WidthDataBase
from RiverObs import IteratedRiverObs
from RiverObs import RiverNode
from RiverObs import RiverReach
from RiverObs.RiverObs import \
    MISSING_VALUE_FLT, MISSING_VALUE_INT4, MISSING_VALUE_INT9
from SWOTRiver.errors import RiverObsException
from Centerline.Centerline import Centerline, CenterLineException

LOGGER = logging.getLogger(__name__)

REACH_WSE_SYS_UNCERT = 0.09  # m
SLOPE_SYS_UNCERT = 0.000003  # m/m

NEAR_RANGE_XTRACK_THRESHOLD = 10000
FAR_RANGE_XTRACK_TRESHOLD = 60000

class SWOTRiverEstimator(SWOTL2):
    """
    Given a SWOTL2 file, fit all of the reaches observed and output results.

    This class is derived from the SWOTL2 class.

    This class contains four basic components:
    1. It is a subclass of the SWOTL2, and therefore is a LatLonRegion and
    also contains SWOT data.
    2. For each reach of interest, it keeps a dictionary RiverObs instances
    for each reach.
    3. It keeps a dictionary of RiverReach instances, containing the results
    of height/slope fitting and width estimation.

    Keeping copies for each observation, although useful for visualization,
    can be a tax on memory for a large number of reaches and observation,
    so that storing can be turned off, if so desired.

    Parameters
    ----------

    height_kwd : str
        name of netcdf variable to use as a measurement.
    true_height_kwd: str
        name of variable to use as truth for comparison.
    no_noise_height_kwd : str
        name for no noise measurement
    xtrack_kwd : str
        name of cross-track distance variable.
    bounding_box : 4-tuple or array_like
        If the bounding_box is provided, select only the data in the
        bounding box, otherwise, get the bounding box from the data
        itself. bounding_box should be of the form
        (lonmin,latmin,lonmax,latmax)
    lon_kwd, lat_kwd : str
        netcdf names for the longitudes and latitudes to be used
        for georeferencing the data set. The a priori geolocation can be
        retrieved using 'no_layover_longitude' and 'no_layover_latitude'.
        The estimated latitude and longitude can be retrieved using
        'longitude' and 'latitude', respectively.
    class_kwd : str, default 'classification'
        the netcdf name of the classification layer to use.
        'classification' will return the result of applying a classifier
        to the simulated data. 'no_layover_classification' can be used as the
        truth
    class_list : list, default [2,3,4,5,6,7]
        a list of the class labels for what is considered good water data.
        This should be defined as any classes that might contain water, even
        if only partially. If truth data are desired (class_kwd =
        'no_layover_classification'), the this should be set to [1].
        The default has interior water pixels(4), border water pixels (3),
        border land pixels (2), dark water (5), low-coherence edge water (6),
        and low-coherence interior water (7).
    fractional_inundation_kwd : str, default 'continuous_classification'
        Netcdf keyword containing the inundation fraction. If None, the no
        inundation fraction is used. The inundation fraction is, in theory,
        a number between 0 and 1 estimating the fraction of the pixel covered
        with water. In practice, because of noise, it can be outside the
        bounds and even be negative! It will produced an ensemble
        unbiased estimate if the class mean cross sections are known.
    use_fractional_inundation : bool list,
        default [True, True, False, False, False, False]
        For which classes should the inundation fraction be used instead of a
        binary classification. The default is to assume that interior pixels
        are 100% water, but to use both land and water edge pixels partially
        by using the fractional inundation kwd. Low-coherence classes (6,7) may
        have spurious water fractions and thus the fractional inundation is not
        used.
    use_segmentation :  bool list,
        default [False, True, True, True, True, True]
        Selects which classes to assume as water for segmentation purposes.
    use_heights : bool list,
    default [False, True, True, True, True, True]
        Selects which classes to use for estimating heights
        TO-DO: validate low-coherence class heights for this parameter
    min_points : int
        Minimum number of good PIXC pixels required in order for the RiverTile
        processor to output a populated RiverTile product. Default is 0.
    height_kwd : str, default 'height'
        These are the heights to extract from the water file.
    true_height_kwd : str, default 'water_height'
        These are the reference heights to use for performance assessment
    no_noise_height_kwd : str, default 'no_noise_height'
        These are the a priori heights used for phase unwrapping
    xtrack_kwd : str, 'no_layover_cross_track'
        This is the distance to the nadir track.
    xtrack_res_kwd : str, default 'flat_pixel_resolution'
        This is the cross-track dimension of the radar pixel. The netcdf file
        has an estimate 'no_layover_ground_resolution' that takes into account
        a priori surface slopes to derive an incidence angle. However, this
        runs into trouble if water
    trim_ends : bool, default False
        If True, the first and last nodes are not used, to avoid potential
        edge effects.
    store_obs : bool, default True
        If True, store each RiverObs instance in a dictionary.
    height_agg_method : str, default 'weight'
        Method for aggregating pixel heights to node. By default, pixels are
        weighted using a weighted mean using the inverse height variance from
        the pixel cloud as the weights.
    area_agg_method : str, default 'composite'
        Method for aggregating pixel-level areas to node. The default
        'composite' method uses the full pixel area for interior water and the
        water fraction for edge water pixels.
    slope_method : str, default 'weighted'
        Algorithm for computing reach-level slope. Default is 'weighted'. May
        also compute using 'first_to_last' or 'unweighted' fit to the reach.
    use_ext_dist_coef : bool, default True
        Flag for using the extreme distance coefficient to define
        search thresholds for the pixel assignment. This value is defined in
        the prior river database (SWORD) for river reaches near water bodies.
    outlier_method : str, default 'None'.
        This describes which method to use for reach-level wse outlier
        rejection. Options are 'None', 'iterative_linear' and 'piecewise_linear'
    outlier_abs_thresh : float, default 2
        The threshold for absolute error in outlier rejection. Nodes with error
        greater than this value will be detected as outliers. Default is 2 m.
    outlier_rel_thresh : float (0-100), default 68
        The threshold for relative error in outlier rejection. Nodes with error
        greater than this value will be detected as outliers. Default is 68%.
    outlier_upr_thresh : float (0-100), default 80
        The percentage of nodes that must be kept for a given reach following
        outlier detection and masking. By default, 80% of nodes must not be
        masked (i.e. the maximum proportion of nodes that may be masked is
        20%, so 80% of the reach node information is preserved).
    outlier_iter_num   : int, default 2
        The number of iterations of fitting, residual checking, and outlier
        masking that will be performed by the outlier detection algorithm.
    outlier_min_dist_btw_bps : float (0-1), default 0.1
        Minimum distance between breakpoints, as a proportion of the input data
        range for piecewise linear outlier detection algorithm.
    outlier_min_dist_to_edge : float (0-1), default 0.1
        Minimum distance from edge to a breakpoint, as a proportion of the
        input data range for piecewise linear outlier detection algorithm.
    pixc_qual_handling : str, default None
        Describes approach for pixel cloud quality handling. Options are
        'None', which ignores the pixel cloud quality data, 'nominal', which
        uses the standard quality handling described in ATBD, and
        'experimental', which is a testing state for new features.
    geo_qual_wse_suspect: 32 bit hex, default None
        Bitwise word describing which bits from the PIXC geolocation qual map
        to a suspect wse measurement.
    geo_qual_wse_degraded: 32 bit hex, default None
        Bitwise word describing which bits from the PIXC geolocation qual map
        to a degraded wse measurement.
    geo_qual_wse_bad: 32 bit hex, default None
        Bitwise word describing which bits from the PIXC geolocation qual map
        to a bad wse measurement.
    class_qual_area_suspect: 32 bit hex, default None
        Bitwise word describing which bits from the PIXC classification qual
        map to a suspect area measurement.
    class_qual_area_degraded: 32 bit hex, default None
        Bitwise word describing which bits from the PIXC classification qual
        map to a degraded area measurement.
    class_qual_area_bad: 32 bit hex, default None
        Bitwise word describing which bits from the PIXC classification qual
        map to a bad area measurement.
    sig0_qual_suspect: 32 bit hex, default None
        Bitwise word describing which bits from the PIXC sig0 qual map to a
        suspect sig0 measurement.
    sig0_qual_bad: 32 bit hex, default None
        Bitwise word describing which bits from the PIXC sig0 qual map to a
        bad sig0 measurement.
    num_good_sus_pix_thresh_wse: Minimum number of good and suspect pixels
        required to use only good/suspect data in node aggregation for wse.
    num_good_sus_pix_thresh_area: Minimum number of good and suspect pixels
        required to use only good/suspect data in node aggregation for area.
    use_bright_land: Boolean value, if True we use bright land in pixel
        assignment and aggregations (mark as suspect), if False do not use
        in pixel assignment.

    The final set of keywords are projection options for pyproj. See Notes.
    Notes
    -----

    A full list of projection options to set plus explanations of their
    meaning can be found here: https://trac.osgeo.org/proj/wiki/GenParms

    The default projection is Lambert equiarea, which has a proj4 string with
    the following parameters:

    +proj=laea
    +lat_0=Latitude at projection center, set to bounding box center lat
    +lon_0=Longitude at projection center, set to bounding box center lon
    +x_0=False Easting, set to 0
    +y_0=False Northing, set to 0
    """

    xtrack_res_max = 200.  # Maximum allowed cross-track range resolution
    platform_height = 970.e3
    earth_radius = 6378e3

    def __init__(self,
                 swotL2_file,
                 bounding_box=None,
                 lat_kwd='no_layover_latitude',
                 lon_kwd='no_layover_longitude',
                 class_list=[2, 3, 4, 5, 6, 7],
                 class_kwd='classification',
                 rngidx_kwd='range_index',
                 aziidx_kwd='azimuth_index',
                 fractional_inundation_kwd='water_frac',
                 fractional_inundation_uncert_kwd='water_frac_uncert',
                 use_fractional_inundation=[True, True, False,
                                            False, False, False],
                 use_segmentation=[False, True, True, True, True, True],
                 use_heights=[False, False, True, False, True, True],
                 min_points=0,
                 height_kwd='height',
                 trim_ends=False,
                 store_obs=True,
                 xtrack_kwd='no_layover_cross_track',
                 sig0_kwd='sig0',
                 sig0_uncert_kwd='sig0_uncert',
                 ifgram_kwd='interferogram',
                 power1_kwd='power_plus_y',
                 power2_kwd='power_minus_y',
                 phase_noise_std_kwd='phase_noise_std',
                 dh_dphi_kwd='dheight_dphase',
                 dlat_dphi_kwd='dlatitude_dphase',
                 dlon_dphi_kwd='dlongitude_dphase',
                 num_rare_looks_kwd='eff_num_rare_looks',
                 num_med_looks_kwd='eff_num_medium_looks',
                 looks_to_efflooks_kwd='looks_to_efflooks',
                 false_detection_rate_kwd='false_detection_rate',
                 missed_detection_rate_kwd='missed_detection_rate',
                 darea_dheight_kwd = 'darea_dheight',
                 geoid_kwd='geoid',
                 solid_earth_tide_kwd='solid_earth_tide',
                 load_tide_fes_kwd='load_tide_fes',
                 load_tide_got_kwd='load_tide_got',
                 pole_tide_kwd='pole_tide',
                 bright_land_flag_kwd='bright_land_flag',
                 classification_qual_kwd='classification_qual',
                 geolocation_qual_kwd='geolocation_qual',
                 sig0_qual_kwd='sig0_qual',
                 layover_impact_kwd='layover_impact',
                 proj='laea',
                 x_0=0,
                 y_0=0,
                 lat_0=None,
                 lon_0=None,
                 ellps='WGS84',
                 output_file=None,
                 subsample_factor=1,
                 height_agg_method='weight',  # [weight, median, uniform, orig]
                 area_agg_method='composite',
                 preseg_dilation_iter=0,
                 slope_method='bayes',
                 prior_unc_alpha=1.5,
                 char_length_tau=10000,
                 prior_wse_method= 'fit',
                 use_multiple_reaches=False,
                 use_ext_dist_coef=True,
                 outlier_method=None,
                 outlier_abs_thresh=None,
                 outlier_rel_thresh=None,
                 outlier_upr_thresh=None,
                 outlier_iter_num=None,
                 outlier_breakpoint_min_dist=None,
                 outlier_edge_min_dist=None,
                 outlier_n_boot=None,
                 pixc_qual_handling=None,
                 geo_qual_wse_suspect=None,
                 geo_qual_wse_degraded=None,
                 geo_qual_wse_bad=None,
                 class_qual_area_suspect=None,
                 class_qual_area_degraded=None,
                 class_qual_area_bad=None,
                 sig0_qual_suspect=None,
                 sig0_qual_bad=None,
                 num_good_sus_pix_thresh_wse=None,
                 num_good_sus_pix_thresh_area=None,
                 use_bright_land=None,
                 **proj_kwds):

        self.trim_ends = trim_ends
        self.input_file = os.path.split(swotL2_file)[-1]
        self.output_file = output_file  # index file
        self.subsample_factor = subsample_factor
        self.slope_method = slope_method
        self.prior_unc_alpha = prior_unc_alpha
        self.char_length_tau = char_length_tau
        self.prior_wse_method = prior_wse_method
        self.use_multiple_reaches = use_multiple_reaches
        self.use_ext_dist_coef = use_ext_dist_coef
        self.outlier_method = outlier_method
        self.outlier_abs_thresh = outlier_abs_thresh
        self.outlier_rel_thresh = outlier_rel_thresh
        self.outlier_upr_thresh = outlier_upr_thresh
        self.outlier_iter_num = outlier_iter_num
        self.outlier_breakpoint_min_dist = outlier_breakpoint_min_dist
        self.outlier_edge_min_dist = outlier_edge_min_dist
        self.outlier_n_boot = outlier_n_boot
        self.num_good_sus_pix_thresh_wse = num_good_sus_pix_thresh_wse
        self.num_good_sus_pix_thresh_area = num_good_sus_pix_thresh_area
        self.use_bright_land = use_bright_land

        # Classification inputs
        self.class_kwd = class_kwd
        self.class_list = class_list
        self.fractional_inundation_kwd = fractional_inundation_kwd
        self.use_fractional_inundation = use_fractional_inundation

        self.use_segmentation = use_segmentation
        self.use_heights = use_heights
        self.height_agg_method = height_agg_method
        self.area_agg_method = area_agg_method
        self.preseg_dilation_iter = preseg_dilation_iter

        # Initialize the base class
        SWOTL2.__init__(
            self,
            swotL2_file,
            bounding_box=bounding_box,
            class_list=class_list,
            lat_kwd=lat_kwd,
            lon_kwd=lon_kwd,
            class_kwd=class_kwd,
            rngidx_kwd=rngidx_kwd,
            aziidx_kwd=aziidx_kwd,
            min_points=min_points,
            proj=proj,
            x_0=x_0,
            y_0=y_0,
            lat_0=lat_0,
            lon_0=lon_0,
            ellps=ellps,
            subsample_factor=subsample_factor,
            **proj_kwds)

        self.create_index_file()

        if np.ma.is_masked(self.lat):
            mask = self.lat.mask
        else:
            mask = np.zeros(len(self.lat), dtype=np.bool)
        self.h_noise = self.get(height_kwd)
        if np.ma.is_masked(self.h_noise):
            mask = mask | self.h_noise.mask

        if pixc_qual_handling not in [None, 'nominal', 'experimental']:
            raise Exception('AUX Param key: pixc_qual_handling has unexpected '+
                            'value: %s'%pixc_qual_handling)

        # set quality masks from input PIXC quality flags
        classification_qual = self.get(classification_qual_kwd)
        geolocation_qual = self.get(geolocation_qual_kwd)
        bright_land_flag = self.get(bright_land_flag_kwd)

        # Update mask of pixels to reject from pixel assignment with
        # commanded bitmasks from aux param file applied to classification_qual
        # and geolocation_qual.
        mask = np.logical_or.reduce([
            mask, class_qual_area_bad & classification_qual > 0,
            geo_qual_wse_bad & geolocation_qual > 0])

        # Exclude bright land as well if self.use_bright_land is False
        if not self.use_bright_land:
            mask = np.logical_or(mask, bright_land_flag > 0)

        # skip NaNs in dheight_dphase

        good = ~mask
        if good.sum() == 0:
            LOGGER.warning("No useable pixels found in input PIXC file")
            raise RiverObsException(
                "No useable pixels found in input PIXC file")
        for key in ['lat', 'lon', 'x', 'y', 'klass', 'h_noise',
                    'img_x', 'img_y']:
            try:
                setattr(self, key, getattr(self, key)[good])
            except TypeError:
                pass

        # modify self.index for subsetting of good pixels
        indicies = np.where(self.index)[0]
        indicies = indicies[good]
        self.index[:] = False
        self.index[indicies] = True

        datasets2load = [
            ['xtrack', xtrack_kwd], ['sig0', sig0_kwd],
            ['sig0_uncert', sig0_uncert_kwd],
            ['water_frac', fractional_inundation_kwd],
            ['water_frac_uncert', fractional_inundation_uncert_kwd],
            ['ifgram', ifgram_kwd],
            ['power1', power1_kwd],
            ['power2', power2_kwd],
            ['phase_noise_std', phase_noise_std_kwd],
            ['dh_dphi', dh_dphi_kwd],
            ['dlat_dphi', dlat_dphi_kwd],
            ['dlon_dphi', dlon_dphi_kwd],
            ['num_rare_looks', num_rare_looks_kwd],
            ['num_med_looks', num_med_looks_kwd],
            ['false_detection_rate', false_detection_rate_kwd],
            ['missed_detection_rate', missed_detection_rate_kwd],
            ['darea_dheight', darea_dheight_kwd],
            ['geoid', geoid_kwd], ['solid_earth_tide', solid_earth_tide_kwd],
            ['load_tide_fes', load_tide_fes_kwd],
            ['load_tide_got', load_tide_got_kwd],
            ['pole_tide', pole_tide_kwd],
            ['layover_impact', layover_impact_kwd],
            ['geolocation_qual', geolocation_qual_kwd],
            ['classification_qual', classification_qual_kwd],
            ['sig0_qual', sig0_qual_kwd],
            ['bright_land_flag', bright_land_flag_kwd],
        ]

        for dset_name, keyword in datasets2load:
            try:
                value = self.get(keyword)
                # hack ifgram re/im parts into complex dtype
                if dset_name is 'ifgram':
                    value = value[:,0] + 1j* value[:,1]
            except KeyError:
                value = None
            setattr(self, dset_name, value)

        # Set PIXC quality masks for use in aggregation using commanded bitmasks
        # from aux param file. Set as attributes of self so they may be used
        # later in node aggregation.
        self.is_area_degraded = (
            class_qual_area_degraded & self.classification_qual > 0)
        self.is_area_suspect = (
            class_qual_area_suspect & self.classification_qual > 0)

        self.is_wse_degraded = (
            geo_qual_wse_degraded & self.geolocation_qual > 0)
        self.is_wse_suspect = geo_qual_wse_suspect & self.geolocation_qual > 0

        self.is_sig0_bad = sig0_qual_bad & self.sig0_qual > 0
        self.is_sig0_suspect = sig0_qual_suspect & self.sig0_qual > 0

        PIXC_GEO_QUAL_XOVR_SUSPECT = 2**6
        PIXC_GEO_QUAL_XOVR_BAD = 2**23

        self.is_xovercal_suspect = (
            self.geolocation_qual & PIXC_GEO_QUAL_XOVR_SUSPECT) > 0
        self.is_xovercal_degraded = (
            self.geolocation_qual & PIXC_GEO_QUAL_XOVR_BAD) > 0

        try:
            self.looks_to_efflooks = self.getatt(looks_to_efflooks_kwd)
            if self.looks_to_efflooks == 'None':
                self.looks_to_efflooks = 1.75  # set to default value
        except KeyError:
            self.looks_to_efflooks = None

        # Try to read the pixel area from the L2 file, or compute it
        # from look angle and azimuth spacing, or from azimuth spacing
        # and ground spacing
        try:
            # hopefully already there
            self.pixel_area = self.get('pixel_area')

        except KeyError:
            try:
                # try compute with look angle
                look_angle = self.get('no_layover_look_angle')
                incidence_angle = (look_angle) * (
                    1. + self.platform_height / self.earth_radius)
                range_resolution = float(self.getatt('range_resolution'))
                azimuth_spacing = float(self.getatt('azimuth_spacing'))
                self.xtrack_res = range_resolution / np.sin(
                    np.radians(incidence_angle))
                self.pixel_area = azimuth_spacing * self.xtrack_res

            except KeyError:
                try:
                    # try compute azi / ground spacing (assume GDEM)
                    azimuth_spacing = float(self.getatt('azimuth_spacing'))
                    ground_spacing = float(self.getatt('ground_spacing'))
                    self.pixel_area = (
                        azimuth_spacing * ground_spacing *
                        np.ones(np.shape(self.h_noise)))

                except AttributeError:
                    self.pixel_area = 10.0 * np.zeros(len(self.h_noise))
                    LOGGER.warning(
                        "could not find correct pixel area parameters")

        # need to scale pixel area by the subsampling factor if subsampling
        if self.subsample_factor > 1:
            self.pixel_area = self.pixel_area * self.subsample_factor

        if fractional_inundation_kwd is None:  # all water pixels are inundated
            self.fractional_inundation = None
            self.inundated_area = self.pixel_area

        else:
            self.fractional_inundation = self.get(fractional_inundation_kwd)
            self.inundated_area = self.pixel_area
            for i, k in enumerate(class_list):
                if use_fractional_inundation[i]:
                    # TO-DO: validate fractional inundation result here
                    index = self.klass == k
                    self.inundated_area[index] = (self.pixel_area[
                        index] * self.fractional_inundation[index])

        # Segment the image into disjoint features
        if len(self.use_segmentation) == len(self.class_list):
            self.isWater = np.zeros(np.shape(self.h_noise))
            for i, k in enumerate(class_list):
                if self.use_segmentation[i]:
                    index = self.klass == k
                    self.isWater[index] = 1
            self.segment_water_class(self.preseg_dilation_iter)

        else:
            self.seg_label = None

        if len(self.use_heights) == len(self.class_list):
            self.wse_class_flg = np.zeros(np.shape(self.h_noise), dtype='bool')
            for i, k in enumerate(class_list):
                if self.use_heights[i]:
                    index = self.klass == k
                    self.wse_class_flg[index] = True

<<<<<<< HEAD
        else:
            self.wse_class_flg = None

        # Use wse_class_flg and is_wse_degraded to make self.h_flg
        if self.wse_class_flg is None:
            self.h_flg = np.logical_not(self.is_wse_degraded)
        else:
=======
        else:
            self.wse_class_flg = None

        # Use wse_class_flg and is_wse_degraded to make self.h_flg
        if self.wse_class_flg is None:
            self.h_flg = np.logical_not(self.is_wse_degraded)
        else:
>>>>>>> f54e48ae
            self.h_flg = np.logical_and(
                self.wse_class_flg, np.logical_not(self.is_wse_degraded))

        # Set area / sig0 flg based on degraded area / bad sig0
        self.area_flg = np.logical_not(self.is_area_degraded)
        self.sig0_flg = np.logical_not(self.is_sig0_bad)

        LOGGER.debug('Data loaded')

        # Initialize the list of reaches to output to product
        self.river_reach_collection = collections.OrderedDict()

        self.flatten_interferogram()
        self.nc.close()

    def flatten_interferogram(self):
        """Flattens the pixel cloud interferogram"""
        # range index is self.img_x, azi is self.img_y
        LOGGER.debug('flatten_interferogram')
        try:
            import cnes.modules.geoloc.lib.geoloc as geoloc
            from cnes.common.lib.my_variables import \
                GEN_RAD_EARTH_EQ, GEN_RAD_EARTH_POLE

        except ImportError:
            LOGGER.warning("Can't flatten interferogram as swotCNES not found.")
            return

        try:
            tvp_plus_y_antenna_xyz = (
                self.nc['tvp']['plus_y_antenna_x'][:],
                self.nc['tvp']['plus_y_antenna_y'][:],
                self.nc['tvp']['plus_y_antenna_z'][:])
            tvp_minus_y_antenna_xyz = (
                self.nc['tvp']['minus_y_antenna_x'][:],
                self.nc['tvp']['minus_y_antenna_y'][:],
                self.nc['tvp']['minus_y_antenna_z'][:])
            pixc = {'tvp': {'time': self.nc['tvp']['time'][:]},
                    'pixel_cloud': {'illumination_time': 
                     self.nc['pixel_cloud']['illumination_time'][:]}}
        except KeyError:
            LOGGER.warning(
                "Can't flatten interferogram as TVP not in pixel cloud.")
            return

        hgt_2d = np.nan*np.ones((np.max(self.img_y)+1, np.max(self.img_x)+1))
        hgt_2d[self.img_y, self.img_x] = self.h_noise

        # do a 2d median filter on the heights
        # following line raises a Warning (all-NaN slice encountered)
        with warnings.catch_warnings():
            warnings.simplefilter("ignore")
            hgt_filt = scipy.ndimage.generic_filter(
                hgt_2d, np.nanmedian, size=11)

        target_xyz = geoloc.convert_llh2ecef(
            self.lat, self.lon, hgt_filt[self.img_y, self.img_x],
            GEN_RAD_EARTH_EQ, GEN_RAD_EARTH_POLE)

        pixc_tvp_index = SWOTWater.aggregate.get_sensor_index(pixc)
        pixc_wavelength = self.nc.wavelength
        flat_ifgram = SWOTWater.aggregate.flatten_interferogram(
            self.ifgram, tvp_plus_y_antenna_xyz, tvp_minus_y_antenna_xyz,
            target_xyz, pixc_tvp_index[self.index], pixc_wavelength)

        self.ifgram = flat_ifgram

    def segment_water_class(self, preseg_dilation_iter=0):
        """
        do image segmentation algorithm on the water class to label
        unconnected features
        """
        maxX = np.max(self.img_x)
        maxY = np.max(self.img_y)
        cls_img = np.zeros((maxY + 1, maxX + 1))
        cls_img[self.img_y, self.img_x] = self.isWater

        # Do some regularization with morphological operations
        # so that water features very close to each other
        # (with 2*preseg_dilation_iter or fewer land pixels separating them)
        # are given same label
        if preseg_dilation_iter > 0:
            cls_tmp = np.zeros((maxY + 1, maxX + 1))
            cls_tmp[self.img_y, self.img_x] = 1
            cls_tmp = binary_dilation(cls_tmp, iterations=preseg_dilation_iter)
            cls_img[cls_tmp == 1] = 1

        # segment the water class image
        lbl, nlbl = scipy.ndimage.label(cls_img)

        # assign land edge segments (label 0) to nearest water feature
        # (label >0) using grey dilation for this, probably need to re-think
        # how to handle land edge pixels that touch two different
        # segments (this will arbitrarily assign it to the one with
        # the largest label index)
        lbl2 = scipy.ndimage.grey_dilation(lbl, 3)
        lbl_out = lbl.copy()
        lbl_out[lbl == 0] = lbl2[lbl == 0]

        # write out segmentation images to a nc file for testing
        dumpLbl = False
        if dumpLbl:
            M0, M1 = np.shape(lbl)
            with nc.Dataset("segDump.nc", 'w') as f:
                f.createDimension('azimuth', M0)
                f.createDimension('range', M1)
                ol = f.createVariable(
                    'orig_label', 'i4', ('azimuth', 'range'), fill_value=-128)
                fl = f.createVariable(
                    'final_label', 'i4', ('azimuth', 'range'), fill_value=-128)
                ol[:] = lbl[:]
                fl[:] = lbl_out[:]

        # create the segmentation label variable
        self.seg_label = lbl_out[self.img_y, self.img_x]

    def get_reaches(self, reach_db_path, clip=False, clip_buffer=0.1,
                    day_of_year=None):
        """Get all of the reaches using a ReachExtractor."""
        LOGGER.debug('get_reaches')
        self.clip = clip
        self.clip_buffer = clip_buffer

        self.reaches = RiverObs.ReachDatabase.ReachExtractor(
            reach_db_path, self, clip=clip, clip_buffer=clip_buffer,
            day_of_year=day_of_year)

        return self.reaches

    def get_width_db(self, width_db_file):
        """Open the width data base for later use."""
        self.width_db = WidthDataBase(width_db_file)

    def set_width_db(self, width_db):
        """Set width data base from an already opened version."""
        self.width_db = width_db

    def get_max_width_from_db(self, reach_idx):
        """
        Get the width associated with a given reach from the width data base.
        """
        return self.width_db.get_river(
            reach_idx,
            columns=['width'],
            asarray=True,
            transpose=False,
            bounding_box=self.bounding_box,
            clip_buffer=self.clip_buffer)

    def process_reaches(self,
                        scalar_max_width=600.,
                        minobs=10,
                        min_fit_points=3,
                        use_width_db=False,
                        ds=None,
                        refine_centerline=False,
                        smooth=1.e-2,
                        alpha=1.,
                        max_iter=1,
                        max_window_size=10000,
                        min_sigma=1000,
                        window_size_sigma_ratio=5,
                        enhanced=False):
        """
        Process all of the reaches in the data bounding box.

        Parameters
        ----------

        scalar_max_width : float, default 600
            How far away to look for points
        minobs : int, default 10
            Minimum number of observations for valid node.
        min_fit_points : int, default 3
            Minimum number of populated nodes required for height/slope fit
        use_width_db : bool, default False
            Use the width data base for setting widths?
        ds : float, optional
            Separation between centerline nodes (in m). If None, uses reach
            points.
        refine_centerline: bool, default True
            Refine the centerline?
        smooth : float, default 1.e-2
            Centerline smoothing constant (see Centerline)
        alpha : float, default 1
            Centerline refinement update weight
        max_iter : int, default 1
            Maximum number of centerline iterations
        max_window_size : max window for gaussian averaging, default is 10km
        min_sigma : min sigma for gaussian averaging, default is 1km
        window_size_sigma_ratio : default is 5

        Returns
        -------

        Returns a list containing a RiverReach instance for each reach in the
        bounding box.
        """
        LOGGER.debug('process_reaches')
        # assign the reaches
        if self.use_ext_dist_coef:
            river_obs_list, reach_idx_list, ireach_list = \
                self.assign_reaches_two_pass(
                    scalar_max_width, minobs, use_width_db, ds)
        else:
            river_obs_list, reach_idx_list, ireach_list = \
                self.assign_reaches(scalar_max_width, minobs, use_width_db, ds)

        river_reach_collection = []
        reach_zips = zip(river_obs_list, reach_idx_list, ireach_list)
        for river_obs, reach_idx, ireach in reach_zips:

            if use_width_db:
                max_width = self.get_max_width_from_db(reach_idx)
                LOGGER.debug('max_width read')

            else:
                try:
                    # probably should scale this to look some fraction
                    # farther than the database width
                    max_width = (
                        self.reaches[ireach].metadata['Wmean'] * np.ones(
                            np.shape(self.reaches[i_reach].x)))  # *2.0

                except KeyError:
                    max_width = scalar_max_width

            # Ugly way process_reach/process_node uses the data
            self.river_obs = river_obs

            river_reach = self.process_node(
                self.reaches[ireach],
                ireach,
                reach_idx,
                scalar_max_width=scalar_max_width,
                use_width_db=use_width_db,
                max_width=max_width,
                ds=ds,
                refine_centerline=refine_centerline,
                smooth=smooth,
                alpha=alpha,
                max_iter=max_iter)

            # compute node mask to be used for reach aggregation
            ww = 1 / (river_reach.wse_r_u**2)
            river_reach.mask = self.get_reach_mask(
                river_reach.node_ss, river_reach.wse, ww, min_fit_points)
<<<<<<< HEAD

            # Use node mask to set wse_outlier bit in node_q_b
            river_reach.node_q_b[~river_reach.mask] |= (
                SWOTRiver.products.rivertile.QUAL_IND_WSE_OUTLIER)

=======

            # Use node mask to set wse_outlier bit in node_q_b
            river_reach.node_q_b[~river_reach.mask] |= (
                SWOTRiver.products.rivertile.QUAL_IND_WSE_OUTLIER)

>>>>>>> f54e48ae
            river_reach_collection.append(river_reach)
            LOGGER.debug('reach processed')

        out_river_reach_collection = []
        # Now iterate over reaches again and do reach average computations
        reach_zips = zip(
            river_reach_collection, river_obs_list, reach_idx_list,
            ireach_list)
        for river_reach, river_obs, reach_idx, ireach in reach_zips:

            # Ugly way process_reach/process_node uses the data
            self.river_obs = river_obs
            out_river_reach = self.process_reach(
                river_reach_collection, river_reach, self.reaches[ireach],
                ireach, reach_idx, min_fit_points=min_fit_points
            )

            if out_river_reach is not None:
                if enhanced:
                    enhanced_slope = self.compute_enhanced_slope(
                        river_reach_collection, river_reach, ireach,
                        max_window_size=max_window_size,
                        min_sigma=min_sigma,
                        window_size_sigma_ratio=window_size_sigma_ratio,
                        min_fit_points=min_fit_points
                    )
                else:
                    enhanced_slope = MISSING_VALUE_FLT

                # add enhanced slope to river reach outputs
                out_river_reach.metadata['slope2'] = enhanced_slope
                out_river_reach_collection.append(out_river_reach)

        return out_river_reach_collection

    def assign_reaches(self,
                       scalar_max_width,
                       minobs=10,
                       use_width_db=False,
                       ds=None,
                       second_pass=False):
        """
        Assigns pixels to nodes for every reach.
        """
        # First extract the segmentation labels to keep
        all_dominant_labels = []
        all_ids = []
        all_up_ids = []
        all_dn_ids = []
        for i_reach, reach_idx in enumerate(self.reaches.reach_idx):
            if len(self.reaches[i_reach].x) <= 3:
                continue
            try:
                river_obs = IteratedRiverObs(
                    self.reaches[i_reach], self.x, self.y, ds=ds,
                    seg_label=self.seg_label, max_width=scalar_max_width,
                    minobs=minobs, second_pass=second_pass)
            except CenterLineException as e:
                print("CenterLineException: ", e)
                continue

            if river_obs.dominant_label is not None:
                all_dominant_labels.append(river_obs.dominant_label)
                all_ids.append(reach_idx)
                all_up_ids.append(
                    self.reaches[i_reach].metadata['rch_id_up'][:,0])
                all_dn_ids.append(
                    self.reaches[i_reach].metadata['rch_id_dn'][:,0])

        # Iterate over reaches, assign pixels to nodes
        river_obs_list = []
        reach_idx_list = []
        ireach_list = []
        node_x_list = []
        node_y_list = []
        for i_reach, reach_idx in enumerate(self.reaches.reach_idx):

            LOGGER.debug('Reach %d/%d Reach index: %d' %(
                i_reach + 1, self.reaches.nreaches, reach_idx))

            seg_label = self.seg_label.copy()

            # save node x and y in list for min-dist calculation later
            node_x_list.extend(self.reaches[i_reach].x.data.tolist())
            node_y_list.extend(self.reaches[i_reach].y.data.tolist())

            try:
                this_idx = np.where(reach_idx == all_ids)[0][0]
                adjacent_ids = np.concatenate([
                    all_up_ids[this_idx], all_dn_ids[this_idx]])
                adjacent_ids = adjacent_ids[adjacent_ids != 0]

                this_label = all_dominant_labels[this_idx]
                for that_label, that_id in zip(all_dominant_labels, all_ids):
                    if that_id in adjacent_ids:
                        seg_label[self.seg_label == that_label] = this_label

            except IndexError:
                pass

            try:
                river_obs = IteratedRiverObs(
                    self.reaches[i_reach],
                    self.x,
                    self.y,
                    ds=ds,
                    seg_label=seg_label,
                    max_width=scalar_max_width,
                    minobs=minobs,
                    second_pass=second_pass)

            except CenterLineException as e:
                print("CenterLineException: ", e)
                continue

            # Add width per node to centerline and re-init IteratedRiverObs.
            # Search width is the width it uses to always include (1/2 on
            # each side of centerline).
            search_width = 2 * (
                self.reaches[i_reach].width * self.reaches[i_reach].wth_coef)
            river_obs.add_centerline_obs(
                self.reaches[i_reach].x, self.reaches[i_reach].y,
                search_width, 'max_width')
            river_obs.reinitialize()

            if len(river_obs.x) == 0:
                LOGGER.debug(
                    'No observations mapped to nodes in this reach')
                continue

            river_obs_list.append(river_obs)
            reach_idx_list.append(reach_idx)
            ireach_list.append(i_reach)

        # Ensure unique and optimal assignments of pixels to reach.
        tile_centerline = Centerline(node_x_list, node_y_list, k=3)
        tile_i, tile_d, tile_x, tile_y, tile_s, tile_n = \
            tile_centerline.to_centerline(self.x, self.y)
        # set min distance target to smallest distance-to-node for whole tile
        min_dist = tile_d
        reach_ind = -1 * np.ones(self.x.shape, dtype=int)
        cnts_assigned = np.zeros(self.x.shape, dtype=int)
        for ii, river_obs in enumerate(river_obs_list):
            # Get current reach assignment and min distance to node for all
            # pixels assigned to this reach.
            these_reach_inds = reach_ind[river_obs.in_channel]
            these_min_dists = min_dist[river_obs.in_channel]

            # Figure out which ones are better than current assignment
            mask = river_obs.d <= these_min_dists

            # Re-assign the pixels to reaches with a better assignment
            these_reach_inds[mask] = ii
            these_min_dists[mask] = river_obs.d[mask]
            reach_ind[river_obs.in_channel] = these_reach_inds
            min_dist[river_obs.in_channel] = these_min_dists
            cnts_assigned[river_obs.in_channel] += 1

        # iterate over river_obs again to set it so optimized
        for ii, river_obs in enumerate(river_obs_list):

            mask_keep = reach_ind[river_obs.in_channel] == ii

            # set in_channel mask to exlude the nodes to drop
            river_obs.in_channel[reach_ind != ii] = False

            # Drop pixels that were double-assigned to reaches and
            # recompute things set in RiverObs constructor
            river_obs.index = river_obs.index[mask_keep]
            river_obs.d = river_obs.d[mask_keep]
            river_obs.x = river_obs.x[mask_keep]
            river_obs.y = river_obs.y[mask_keep]
            river_obs.s = river_obs.s[mask_keep]
            river_obs.n = river_obs.n[mask_keep]
            river_obs.nedited_data = len(river_obs.d)
            river_obs.populated_nodes, river_obs.obs_to_node_map = \
                river_obs.get_obs_to_node_map(river_obs.index,
                                              river_obs.minobs)

            # Recompute things set in IteratedRiverObs constructor
            river_obs.add_obs('xo', river_obs.xobs)
            river_obs.add_obs('yo', river_obs.yobs)
            river_obs.load_nodes(['xo', 'yo'])

        # Iterate through and only return reaches with no pixels in them.
        # (don't iterate and modify!)
        river_obs_list_out = []
        reach_idx_list_out = []
        ireach_list_out = []
        reach_zips = zip(river_obs_list, reach_idx_list, ireach_list)
        for river_obs, reach_idx, ireach in reach_zips:

            # Filter out ghost reaches
            if reach_idx % 10 == 6:
                continue

            if len(river_obs.populated_nodes) > 0:
                river_obs_list_out.append(river_obs)
                reach_idx_list_out.append(reach_idx)
                ireach_list_out.append(ireach)

        return river_obs_list_out, reach_idx_list_out, ireach_list_out

    def assign_reaches_two_pass(
            self, scalar_max_width, minobs=10, use_width_db=False, ds=None):
        """
        Does the second pass of reach assignments using the results from the
        first pass.
        """
        river_obs_list1, reach_idx_list1, ireach_list1 = self.assign_reaches(
            scalar_max_width, minobs, use_width_db, ds)

        river_obs_list, reach_idx_list, ireach_list = self.assign_reaches(
            scalar_max_width, minobs, use_width_db, ds, second_pass=True)

        # iterate over reaches in second pass, only keep pixels that were
        # also assigned to the same reach in first pass assignments
        reach_zips = zip(river_obs_list, reach_idx_list, ireach_list)
        for river_obs, reach_idx, ireach in reach_zips:

            irch1 = np.argwhere(reach_idx_list1==reach_idx)[0][0]
            river_obs1 = river_obs_list1[irch1]

            if (river_obs1.in_channel != river_obs.in_channel).any():
                # Make new in channel mask
                new_in_channel = np.logical_and(
                    river_obs.in_channel, river_obs1.in_channel)

                # subset it to the previous subset of in_channel for mask
                # of pixels to keep that were already kept.
                mask_keep = new_in_channel[river_obs.in_channel]

                # update river_obs in channel mask
                river_obs.in_channel = new_in_channel

                # Drop pixels that were double-assigned to reaches and
                # recompute things set in RiverObs constructor
                river_obs.index = river_obs.index[mask_keep]
                river_obs.d = river_obs.d[mask_keep]
                river_obs.x = river_obs.x[mask_keep]
                river_obs.y = river_obs.y[mask_keep]
                river_obs.s = river_obs.s[mask_keep]
                river_obs.n = river_obs.n[mask_keep]
                river_obs.nedited_data = len(river_obs.d)
                river_obs.populated_nodes, river_obs.obs_to_node_map = \
                    river_obs.get_obs_to_node_map(river_obs.index,
                    river_obs.minobs)

                # Recompute things set in IteratedRiverObs constructor
                river_obs.add_obs('xo', river_obs.xobs)
                river_obs.add_obs('yo', river_obs.yobs)
                river_obs.load_nodes(['xo', 'yo'])

        return river_obs_list, reach_idx_list, ireach_list

    def process_node(self,
                     reach,
                     reach_id,
                     reach_idx=None,
                     scalar_max_width=600.,
                     use_width_db=False,
                     max_width=None,
                     ds=None,
                     refine_centerline=False,
                     smooth=1.e-2,
                     alpha=1.,
                     max_iter=1):
        """
        Estimate the node quantities for a single reach
        Parameters
        ----------
        reach : Reach instance
            One of the reaches from ReachExtractor.
        reach_id : int
            Index in the list of reaches extracted for this scene.
        reach_idx, int
            Reach index used as pointer to a reach collection that may be
            different than the one used as input (e.g., a global reach
            collection). If using a width database, the retrieved width will
            be associated with this reach index. If None, it will be set equal
            to the reach_id.
        scalar_max_width : float, default 600
            How far away to look for points
        use_width_db : bool, default False
            Use the width data base for setting widths?
        max_width: float or array_like, optional
            Maximum width to use for accepting points. From width database or
            apriori.
        ds : float, optional
            Separation between centerline nodes (in m). If None, uses reach
            points.
        refine_centerline: bool, default True
            Refine the centerline?
        smooth : float, default 1.e-2
            Centerline smoothing constant (see Centerline)
        alpha : float, default 1
            Centerline refinement update weight
        max_iter : int, default 1
            Maximum number of centerline iterations
        Returns
        -------
        Return a RiverReach instance with the node quantities populated but
        not the reach quantities.
        """
        # Refine the centerline, if desired
        # get the number of node in the reach and only refine if there are
        # enough to do spline
        numNodes = len(np.unique(self.river_obs.index))
        enough_nodes = True if numNodes - 1 > self.river_obs.k else False
        LOGGER.debug("numNodes: %d, k: %d" % (numNodes, self.river_obs.k))

        if refine_centerline and enough_nodes:
            self.river_obs.iterate(
                max_iter=max_iter, alpha=alpha, weights=True, smooth=smooth)

            # Associate the width to the new centerline
            if np.iterable(max_width):
                xw = reach.x
                yw = reach.y
                self.river_obs.add_centerline_obs(xw, yw, max_width,
                                                  'max_width')

            # Reinitialize to the new centerline and max_width
            self.river_obs.reinitialize()
            LOGGER.debug('centerline refined')

        else:
            # Associate the width to the new centerline
            if np.iterable(max_width):
                xw = reach.x
                yw = reach.y
                self.river_obs.add_centerline_obs(xw, yw, max_width,
                                                  'max_width')

        # Exclude beginning and end nodes, if desired
        if self.trim_ends:
            first_node = self.river_obs.populated_nodes[0]
            last_node = self.river_obs.populated_nodes[-1]
            self.river_obs.remove_nodes([first_node, last_node])

        # write out the image coordinates for each node in a netcdf file
        try:
            segOut = self.seg_label[self.river_obs.in_channel]

        except TypeError:
            segOut = None

        # get the prior locations and indices of the nodes
        xw = reach.x
        yw = reach.y
        self.river_obs.add_centerline_obs(xw, yw, xw, 'x_prior')
        self.river_obs.add_centerline_obs(xw, yw, yw, 'y_prior')

        # should probably compute prior lat/lon from prior x,y too
        windex = self.river_obs.centerline_obs['x_prior'].populated_nodes
        x_prior = xw
        x_prior[windex] = self.river_obs.centerline_obs['x_prior'].v
        x_prior = x_prior[self.river_obs.populated_nodes]

        windex = self.river_obs.centerline_obs['y_prior'].populated_nodes
        y_prior = yw
        y_prior[windex] = self.river_obs.centerline_obs['y_prior'].v

        if reach.node_indx is None:
            node_indx = np.arange(len(y_prior))
        else:
            node_indx = reach.node_indx

        node_indx = node_indx[self.river_obs.populated_nodes]
        y_prior = y_prior[self.river_obs.populated_nodes]
        reach_index = np.ones(len(node_indx)) * (reach_idx)

        self.write_index_file(self.img_x[self.river_obs.in_channel],
                              self.img_y[self.river_obs.in_channel],
                              reach.node_indx[self.river_obs.index],
                              self.river_obs.d, self.river_obs.s,
                              self.river_obs.n, reach_idx,
                              segOut, self.lat[self.river_obs.in_channel],
                              self.lon[self.river_obs.in_channel],
                              self.h_noise[self.river_obs.in_channel])

        # Load these datasets from input file and add obsevations to
        # self.river_obs.
        dsets_to_load = [
            'h_noise', 'h_flg', 'wse_class_flg', 'area_flg', 'sig0_flg', 'lon',
            'lat', 'inundated_area', 'klass', 'pixel_area',
            'xtrack', 'sig0', 'sig0_uncert', 'water_frac', 'water_frac_uncert',
            'ifgram', 'power1', 'power2', 'phase_noise_std', 'dh_dphi',
            'dlat_dphi', 'dlon_dphi', 'num_rare_looks', 'num_med_looks',
            'false_detection_rate', 'missed_detection_rate', 'darea_dheight',
            'looks_to_efflooks', 'geoid', 'solid_earth_tide', 'load_tide_fes',
            'load_tide_got', 'pole_tide', 'is_area_degraded',
            'is_area_suspect', 'is_wse_degraded', 'is_wse_suspect',
            'is_sig0_bad', 'is_sig0_suspect', 'bright_land_flag',
<<<<<<< HEAD
            'is_xovercal_suspect', 'is_xovercal_degraded', 'layover_impact']
=======
            'is_xovercal_suspect', 'is_xovercal_degraded']
>>>>>>> f54e48ae

        for name in dsets_to_load:
            value = getattr(self, name)
            if value is not None:
                if name is 'looks_to_efflooks':
                    value = value + np.zeros(np.shape(self.lat))
                self.river_obs.add_obs(name, value)

        # need to get array of land/water edge classes
        # to decode/encode the classification routine 
        # for external call to area agg in RiverNode
        edge_water = np.zeros(np.shape(self.klass))
        for i, k in enumerate(self.class_list):
            if self.use_fractional_inundation[i]:
                # this is actually both land and water edges,
                # but setting to water edge
                edge_water[self.klass == k] = 1

        self.river_obs.add_obs('edge_water', edge_water)
        dsets_to_load.append('edge_water')

        # Adjust heights to geoid and do tide corrections 
        # (need to do before load_nodes or it is not updated in nodes)
        mask = np.logical_and(
            self.river_obs.geoid > -200, self.river_obs.geoid < 200)
        self.river_obs.h_noise[mask] -= (
            self.river_obs.geoid[mask] +
            self.river_obs.solid_earth_tide[mask] +
            self.river_obs.load_tide_fes[mask] +
            self.river_obs.pole_tide[mask])

        # add these separately since input/output names don't match
        self.river_obs.add_obs('xobs', self.x)
        self.river_obs.add_obs('yobs', self.y)
        dsets_to_load.append('xobs')
        dsets_to_load.append('yobs')

        self.river_obs.load_nodes(dsets_to_load)
        LOGGER.debug('Observations added to nodes')

        # Get various node statistics
        nobs = np.asarray(self.river_obs.get_node_stat('count', ''))
        s_median = np.asarray(self.river_obs.get_node_stat('median', 's'))
        x_median = np.asarray(self.river_obs.get_node_stat('median', 'xobs'))
        y_median = np.asarray(self.river_obs.get_node_stat('median', 'yobs'))

        if self.xtrack is not None:
            xtrack_median = np.asarray(
                self.river_obs.get_node_stat('median', 'xtrack'))
        else:
            xtrack_median = None

        # Compute number of good+sus pixels in wse / area masks
        n_pix_wse_good_sus = np.array(
            self.river_obs.get_node_stat('countGood', 'h_flg'))
        n_pix_area_good_sus = np.array(
            self.river_obs.get_node_stat('countGood', 'area_flg'))

        # Use good/suspect aggregations if number of pixels used is greater or
        # equal to num_good_sus_pix_thresh_(wse/area)
        mask_good_sus_wse = (
            n_pix_wse_good_sus >= self.num_good_sus_pix_thresh_wse)
        mask_good_sus_area = (
            n_pix_area_good_sus >= self.num_good_sus_pix_thresh_area)

        # prints warnings
        with warnings.catch_warnings():
            warnings.simplefilter("ignore")
            lon_median = np.asarray(self.river_obs.get_node_stat(
                'sincos_median', 'lon', goodvar='h_flg'))
            lon_median[~mask_good_sus_wse] = np.asarray(
                self.river_obs.get_node_stat(
                    'sincos_median', 'lon', goodvar='wse_class_flg')
                )[~mask_good_sus_wse]

            lat_median = np.asarray(self.river_obs.get_node_stat(
                'median', 'lat', goodvar='h_flg'))
            lat_median[~mask_good_sus_wse] = np.asarray(
                self.river_obs.get_node_stat(
                    'median', 'lat', goodvar='wse_class_flg')
                )[~mask_good_sus_wse]

        ds = np.asarray(self.river_obs.get_node_stat('value', 'ds'))

        # number of good heights
        nobs_h = np.asarray(self.river_obs.get_node_stat('countGood', 'h_flg'))
        nobs_h[~mask_good_sus_wse] = np.asarray(
            self.river_obs.get_node_stat('countGood', 'wse_class_flg')
            )[~mask_good_sus_wse]

        # heights using only "good" heights
        with warnings.catch_warnings():
            warnings.simplefilter("ignore")
            wse = np.asarray(self.river_obs.get_node_stat(
                    'median', 'h_noise', goodvar='h_flg'))
            wse[~mask_good_sus_wse] = np.asarray(
                self.river_obs.get_node_stat(
                    'median', 'h_noise', goodvar='wse_class_flg')
                )[~mask_good_sus_wse]

            wse_r_u = np.asarray(self.river_obs.get_node_stat(
                'std', 'h_noise', goodvar='h_flg'))
            wse_r_u[~mask_good_sus_wse] = np.asarray(
                self.river_obs.get_node_stat(
                    'std', 'h_noise', goodvar='wse_class_flg')
                )[~mask_good_sus_wse]

        wse_std = wse_r_u

        # These are area based estimates, the nominal SWOT approach
        area = np.asarray(
            self.river_obs.get_node_stat('sum', 'inundated_area'))
        area[~mask_good_sus_area] = np.asarray(
            self.river_obs.get_node_stat(
                'sum', 'inundated_area', goodvar='good'))[~mask_good_sus_area]

        # area of pixels used to compute heights
        area_of_ht = np.asarray(self.river_obs.get_node_stat(
            'sum', 'inundated_area', goodvar='h_flg'))
        area_of_ht[~mask_good_sus_wse] = np.asarray(
            self.river_obs.get_node_stat(
                'sum', 'inundated_area', goodvar='wse_class_flg')
            )[~mask_good_sus_wse]

        width_area = np.asarray(self.river_obs.get_node_stat(
            'width_area', 'inundated_area'))

        with warnings.catch_warnings():
            warnings.simplefilter("ignore")
            rdr_sig0 = np.asarray(self.river_obs.get_node_stat(
                'median', 'sig0', goodvar='h_flg'))

        # get the aggregated heights and widths with their corresponding
        # uncertainty estimates all in one shot
        if self.height_agg_method is 'orig' and self.area_agg_method is 'orig':
            pass
        else:
            node_aggs = self.river_obs.get_node_agg(
                height_method=self.height_agg_method,
                area_method=self.area_agg_method, goodvar_wse='h_flg',
                goodvar_area='area_flg', goodvar_sig0='sig0_flg')

            node_aggs_w_degraded = self.river_obs.get_node_agg(
                height_method=self.height_agg_method,
                area_method=self.area_agg_method, goodvar_wse='wse_class_flg',
                goodvar_area='good', goodvar_sig0='sig0_flg')

            latitude_u = node_aggs['lat_u']
            latitude_u[~mask_good_sus_wse] = node_aggs_w_degraded[
                'lat_u'][~mask_good_sus_wse]

            longitud_u = node_aggs['lon_u']
            latitude_u[~mask_good_sus_wse] = node_aggs_w_degraded[
                'lon_u'][~mask_good_sus_wse]

            rdr_sig0 = node_aggs['sig0']
            rdr_sig0_u = node_aggs['sig0_u']

            if self.area_agg_method is not 'orig':

                width_area = node_aggs['width_area']
                width_u = node_aggs['width_area_u']
                area = node_aggs['area']
                area_u = node_aggs['area_u']
                area_det = node_aggs['area_det']
                area_det_u = node_aggs['area_det_u']
                area_of_ht = node_aggs['area']

                # Use degraded pix as well when not enough good/suspect pix
                width_area[~mask_good_sus_area] = node_aggs_w_degraded[
                    'width_area'][~mask_good_sus_area]
                width_u[~mask_good_sus_area] = node_aggs_w_degraded[
                    'width_area_u'][~mask_good_sus_area]
                area[~mask_good_sus_area] = node_aggs_w_degraded[
                    'area'][~mask_good_sus_area]
                area_u[~mask_good_sus_area] = node_aggs_w_degraded[
                    'area_u'][~mask_good_sus_area]
                area_det[~mask_good_sus_area] = node_aggs_w_degraded[
                    'area_det'][~mask_good_sus_area]
                area_det_u[~mask_good_sus_area] = node_aggs_w_degraded[
                    'area_det_u'][~mask_good_sus_area]
                area_of_ht[~mask_good_sus_area] = node_aggs_w_degraded[
                    'area'][~mask_good_sus_area]

            if self.height_agg_method is not 'orig':
                wse = node_aggs['h']
                wse[~mask_good_sus_wse] = node_aggs_w_degraded[
                    'h'][~mask_good_sus_wse]

                # height_uncert_std
                wse_std = node_aggs['h_std']
                wse_std[~mask_good_sus_wse] = node_aggs_w_degraded[
                    'h_std'][~mask_good_sus_wse]

                # height_uncert_multilook
                wse_r_u = node_aggs['h_u']
                wse_r_u[~mask_good_sus_wse] = node_aggs_w_degraded[
                    'h_u'][~mask_good_sus_wse]

                area_of_ht = area

        # geoid heights and tide corrections weighted by height uncertainty
        geoid_hght = np.asarray(
            self.river_obs.get_node_stat('height_weighted_mean', 'geoid',
                                         goodvar='h_flg',
                                         method=self.height_agg_method))
        geoid_hght[~mask_good_sus_wse] = np.asarray(
            self.river_obs.get_node_stat('height_weighted_mean', 'geoid',
                                         goodvar='wse_class_flg',
                                         method=self.height_agg_method)
                                         )[~mask_good_sus_wse]
<<<<<<< HEAD
=======

>>>>>>> f54e48ae
        solid_tide = np.asarray(
            self.river_obs.get_node_stat('height_weighted_mean',
                                         'solid_earth_tide',
                                         goodvar='h_flg',
                                         method=self.height_agg_method))
        solid_tide[~mask_good_sus_wse] = np.asarray(
            self.river_obs.get_node_stat('height_weighted_mean',
                                         'solid_earth_tide',
                                         goodvar='wse_class_flg',
                                         method=self.height_agg_method)
                                         )[~mask_good_sus_wse]

        load_tidef = np.asarray(
            self.river_obs.get_node_stat('height_weighted_mean',
                                         'load_tide_fes',
                                         goodvar='h_flg',
                                         method=self.height_agg_method))
        load_tidef[~mask_good_sus_wse] = np.asarray(
            self.river_obs.get_node_stat('height_weighted_mean',
                                         'load_tide_fes',
                                         goodvar='wse_class_flg',
                                         method=self.height_agg_method)
                                         )[~mask_good_sus_wse]

        load_tideg = np.asarray(
            self.river_obs.get_node_stat('height_weighted_mean',
                                         'load_tide_got',
                                         goodvar='h_flg',
                                         method=self.height_agg_method))
        load_tideg[~mask_good_sus_wse] = np.asarray(
            self.river_obs.get_node_stat('height_weighted_mean',
                                         'load_tide_got',
                                         goodvar='wse_class_flg',
                                         method=self.height_agg_method)
                                         )[~mask_good_sus_wse]


        pole_tide = np.asarray(
            self.river_obs.get_node_stat('height_weighted_mean',
                                         'pole_tide',
                                         goodvar='h_flg',
                                         method=self.height_agg_method))
        pole_tide[~mask_good_sus_wse] = np.asarray(
            self.river_obs.get_node_stat('height_weighted_mean',
                                         'pole_tide',
                                         goodvar='wse_class_flg',
                                         method=self.height_agg_method)
                                         )[~mask_good_sus_wse]
<<<<<<< HEAD

        layovr_val = np.asarray(
            self.river_obs.get_node_stat('height_weighted_mean',
                                         'layover_impact',
                                         goodvar='h_flg',
                                         method=self.height_agg_method))
        layovr_val[~mask_good_sus_wse] = np.asarray(
            self.river_obs.get_node_stat('height_weighted_mean',
                                         'layover_impact',
                                         goodvar='wse_class_flg',
                                         method=self.height_agg_method)
                                         )[~mask_good_sus_wse]
=======
>>>>>>> f54e48ae

        # These are the values from the width database
        width_db = np.ones(self.river_obs.n_nodes, dtype=np.float64) * \
            self.river_obs.missing_value

        try:
            windex = self.river_obs.centerline_obs['max_width'].populated_nodes
            width_db[windex] = self.river_obs.centerline_obs['max_width'].v
            width_db = width_db[self.river_obs.populated_nodes]

        except KeyError:
            width_db = np.ones(
                self.river_obs.n_nodes,
                dtype=np.float64) * self.river_obs.missing_value
            width_db = width_db[self.river_obs.populated_nodes]

        # flag for bad widths
        min_n = np.array(self.river_obs.get_node_stat('min', 'n'))
        max_n = np.array(self.river_obs.get_node_stat('max', 'n'))
        blocking_width = reach.blocking_widths[self.river_obs.populated_nodes]

        # test at 10% inside of blocking width
        test_width = blocking_width * 0.90
        with warnings.catch_warnings():
            warnings.simplefilter("ignore")
            is_blocked = np.logical_or(
                np.logical_and(test_width < 0, min_n < test_width),
                np.logical_and(test_width > 0, max_n > test_width))

        lon_prior = reach.lon[self.river_obs.populated_nodes]
        lat_prior = reach.lat[self.river_obs.populated_nodes]

        dark_frac = MISSING_VALUE_FLT * np.ones(area.shape)
        dark_frac[area > 0] = 1 - area_det[area > 0] / area[area > 0]

        # Compute flow direction relative to along-track
        tangent = self.river_obs.centerline.tangent[
            self.river_obs.populated_nodes]

        fit_xx = np.array([np.ones(x_median.shape), x_median, y_median]).T
        fit = statsmodels.api.OLS(xtrack_median, fit_xx).fit()
        dxt_dx = fit.params[1]
        dxt_dy = fit.params[2]
        xt_angle = np.arctan2(dxt_dy, dxt_dx)
        at_angle = xt_angle-np.pi/2
        tangent_angle = np.arctan2(tangent[:, 1], tangent[:, 0])
        flow_dir = np.rad2deg(tangent_angle - at_angle) % 360

        prior_s = np.cumsum(reach.node_length)

        # total number of pixels assigned to each node
        n_pix = np.array(self.river_obs.get_node_stat('count', 'x'))

        # Number of pixels that are in wse class types for each node
        n_pix_wse_class = np.array(
            self.river_obs.get_node_stat('countGood', 'wse_class_flg'))

        # Number of pixels used for wse/area/sig0 for each node
        n_pix_wse = n_pix_wse_good_sus
        n_pix_wse[~mask_good_sus_wse] = n_pix_wse_class[~mask_good_sus_wse]

        n_pix_area = n_pix_area_good_sus
        n_pix_area[~mask_good_sus_area] = n_pix[~mask_good_sus_area]

        n_pix_sig0 = np.array(
            self.river_obs.get_node_stat('countGood', 'sig0_flg'))

        # Number of pixels with suspect wse/area/sig0 used in aggregations for
        # each node
        n_pix_wse_suspect = np.array(self.river_obs.get_node_stat(
            'sum', 'is_wse_suspect', goodvar='h_flg'))
        n_pix_area_suspect = np.array(self.river_obs.get_node_stat(
            'sum', 'is_area_suspect', goodvar='area_flg'))
        n_pix_sig0_suspect = np.array(self.river_obs.get_node_stat(
            'sum', 'is_sig0_suspect', goodvar='sig0_flg'))

        # Number of pixels with degraded wse/area that were rejected for each
        # node
        n_pix_wse_degraded = np.array(self.river_obs.get_node_stat(
            'sum', 'is_wse_degraded', goodvar='wse_class_flg'))
        n_pix_area_degraded = np.array(self.river_obs.get_node_stat(
            'sum', 'is_area_degraded'))

        # Create node_q_b quality bitwise flag
        node_q_b = np.zeros(lat_median.shape, dtype='i4')

        # bit 0 / sig0_qual_suspect
        node_q_b[n_pix_sig0_suspect > 0] |= (
            SWOTRiver.products.rivertile.QUAL_IND_SIG0_QUAL_SUSPECT)

        # bit 1 / classification_qual_suspect
        node_q_b[n_pix_area_suspect > 0] |= (
            SWOTRiver.products.rivertile.QUAL_IND_CLASS_QUAL_SUSPECT)

        # bit 2 / geolocation_qual_suspect
        node_q_b[n_pix_wse_suspect > 0] |= (
            SWOTRiver.products.rivertile.QUAL_IND_GEOLOCATION_QUAL_SUSPECT)

        # bit 3 / water_fraction_suspect
        WATER_FRAC_SUSPECT_THRESHOLD = 3
        water_frac_max = np.array(self.river_obs.get_node_stat(
            'max', 'water_frac', goodvar='area_flg'))
        water_frac_max[~mask_good_sus_area] = np.array(
            self.river_obs.get_node_stat('max', 'water_frac', goodvar='good')
            )[~mask_good_sus_area]
        node_q_b[water_frac_max > WATER_FRAC_SUSPECT_THRESHOLD] |= (
            SWOTRiver.products.rivertile.QUAL_IND_WATER_FRAC_SUSPECT);

        # bit 4 / blocking_width_suspect
        node_q_b[is_blocked] |= (
            SWOTRiver.products.rivertile.QUAL_IND_BLOCK_WIDTH_SUSPECT)

        # bit 7 / bright_land
        n_pix_bright_land = np.array(
            self.river_obs.get_node_stat('sum', 'bright_land_flag'))
        node_q_b[n_pix_bright_land > 0] |= (
            SWOTRiver.products.rivertile.QUAL_IND_BRIGHT_LAND_SUSPECT)

        # bit (9/few_sig0_pix) / (10/few_area_pix) / (11/few_wse_pix)
        TOO_FEW_PIXELS_THRESHOLD = 10
        node_q_b[n_pix_sig0 < TOO_FEW_PIXELS_THRESHOLD] |= (
            SWOTRiver.products.rivertile.QUAL_IND_FEW_SIG0_PIX)
        node_q_b[n_pix_area < TOO_FEW_PIXELS_THRESHOLD] |= (
            SWOTRiver.products.rivertile.QUAL_IND_FEW_AREA_PIX)
        node_q_b[n_pix_wse < TOO_FEW_PIXELS_THRESHOLD] |= (
            SWOTRiver.products.rivertile.QUAL_IND_FEW_WSE_PIX)

        # bit 13 / far_range_suspect
        node_q_b[xtrack_median > FAR_RANGE_XTRACK_TRESHOLD] |= (
            SWOTRiver.products.rivertile.QUAL_IND_FAR_RANGE_SUSPECT)

        # bit 14 / near_range_suspect
        node_q_b[xtrack_median < NEAR_RANGE_XTRACK_THRESHOLD] |= (
            SWOTRiver.products.rivertile.QUAL_IND_NEAR_RANGE_SUSPECT)

        # bit 18 / classification_qual_degraded
        # Only set if not enough pixels for good/sus only aggregations and
        # degraded data is actually used (n_pix_area_degraded>0).
        node_q_b[np.logical_and(
            ~mask_good_sus_area, n_pix_area_degraded > 0)] |= (
                SWOTRiver.products.rivertile.QUAL_IND_CLASS_QUAL_DEGRADED)

        # bit 19 / geolocation_qual_degraded
        # Only set if not enough pixels for good/sus only aggregations, and
        # n_pix_wse_degraded is not zero
        node_q_b[np.logical_and(
            ~mask_good_sus_wse, n_pix_wse_degraded > 0)] |= (
                SWOTRiver.products.rivertile.QUAL_IND_GEOLOCATION_QUAL_DEGRADED)

        # bit 23 / wse_outlier will be set in later stage of processing when
        # reach masks are generated)

        # bit 24 / wse_bad
        node_q_b[np.logical_or(wse < -500, wse > 8000)] |= (
            SWOTRiver.products.rivertile.QUAL_IND_WSE_BAD)

        # bit 25 / no_sig0_pix
        node_q_b[n_pix_sig0 == 0] |= (
            SWOTRiver.products.rivertile.QUAL_IND_NO_SIG0_PIX)

        # bit 26 / no_area_pix
        node_q_b[n_pix_area == 0] |= (
            SWOTRiver.products.rivertile.QUAL_IND_NO_SIG0_PIX)

        # bit 27 / no_wse_pix
        node_q_b[n_pix_wse == 0] |= (
            SWOTRiver.products.rivertile.QUAL_IND_NO_SIG0_PIX)

        # bit 28 / no_pixels
        node_q_b[n_pix == 0] |= (
            SWOTRiver.products.rivertile.QUAL_IND_NO_SIG0_PIX)

        # Create node_q from node_q_b
        thresh_sus = 1
        thresh_deg = SWOTRiver.products.rivertile.QUAL_IND_CLASS_QUAL_DEGRADED
        thresh_bad = SWOTRiver.products.rivertile.QUAL_IND_WSE_OUTLIER

        node_q = np.zeros(lat_median.shape, dtype='i2')
        node_q[node_q_b >= thresh_sus] = 1
        node_q[node_q_b >= thresh_deg] = 2
        node_q[node_q_b >= thresh_bad] = 3

        # create xovr_cal_q
        xovr_cal_q = np.zeros(lat_median.shape, dtype='i2')
        n_pix_xovercal_suspect = np.array(
            self.river_obs.get_node_stat(
                'sum', 'is_xovercal_suspect', goodvar='h_flg'))
        n_pix_xovercal_suspect[~mask_good_sus_wse] = np.array(
            self.river_obs.get_node_stat(
                'sum', 'is_xovercal_suspect', goodvar='wse_class_flg')
                )[~mask_good_sus_wse]
        xovr_cal_q[n_pix_xovercal_suspect > 0] = 1

        n_pix_xovercal_degraded = np.array(
            self.river_obs.get_node_stat(
                'sum', 'is_xovercal_degraded', goodvar='h_flg'))
        n_pix_xovercal_degraded[~mask_good_sus_wse] = np.array(
            self.river_obs.get_node_stat(
                'sum', 'is_xovercal_degraded', goodvar='wse_class_flg')
                )[~mask_good_sus_wse]
        xovr_cal_q[n_pix_xovercal_degraded > 0] = 2

        # if no valid pixels for height, set xovr_cal_q to BAD
        xovr_cal_q[n_pix_wse == 0] = 2

        # type cast node outputs and pack it up for RiverReach constructor
        river_reach_kw_args = {
            'lat': lat_median.astype('float64'),
            'lon': lon_median.astype('float64'),
            'x': x_median.astype('float64'),
            'y': y_median.astype('float64'),
            's': s_median.astype('float64'),
            'ds': ds.astype('float64'),
            'w_area': width_area.astype('float64'),
            'w_db': width_db.astype('float64'),
            'area': area.astype('float64'),
            'area_u': area_u.astype('float64'),
            'area_det': area_det.astype('float64'),
            'area_det_u': area_det_u.astype('float64'),
            'area_of_ht': area_of_ht.astype('float64'),
            'wse': wse.astype('float64'),
            'wse_std': wse_std.astype('float64'),
            'wse_r_u': wse_r_u.astype('float64'),
            'nobs': nobs.astype('int32'),
            'nobs_h': nobs_h.astype('int32'),
            'n_good_pix': n_pix_wse.astype('int32'),
            'node_indx': node_indx.astype('int64'),
            'reach_indx': reach_index.astype('int64'),
            'rdr_sig0': rdr_sig0.astype('float64'),
            'rdr_sig0_u': rdr_sig0_u.astype('float64'),
            'latitude_u': latitude_u.astype('float64'),
            'longitud_u': longitud_u.astype('float64'),
            'width_u': width_u.astype('float64'),
            'geoid_hght': geoid_hght.astype('float64'),
            'solid_tide': solid_tide.astype('float64'),
            'load_tidef': load_tidef.astype('float64'),
            'load_tideg': load_tideg.astype('float64'),
            'pole_tide': pole_tide.astype('float64'),
            'node_blocked': is_blocked.astype('uint8'),
            'dark_frac': dark_frac,
            'x_prior': x_prior.astype('float64'),
            'y_prior': y_prior.astype('float64'),
            'lon_prior': lon_prior.astype('float64'),
            'lat_prior': lat_prior.astype('float64'),
            'p_wse': reach.wse[self.river_obs.populated_nodes],
            'p_wse_var': reach.wse_var[self.river_obs.populated_nodes],
            'p_width': reach.width[self.river_obs.populated_nodes],
            'p_wid_var': reach.width_var[self.river_obs.populated_nodes],
            'p_dist_out': reach.dist_out[self.river_obs.populated_nodes],
            'p_length': reach.node_length[self.river_obs.populated_nodes],
            'grand_id': reach.grod_id[self.river_obs.populated_nodes],
            'n_chan_max': reach.n_chan_max[self.river_obs.populated_nodes],
            'n_chan_mod': reach.n_chan_mod[self.river_obs.populated_nodes],
            'flow_dir': flow_dir.astype('float64'),
            'prior_node_ss': prior_s,
            'node_ss': prior_s[self.river_obs.populated_nodes],
            'populated_nodes': self.river_obs.populated_nodes,
            'ice_clim_f': reach.metadata['iceflag']*np.ones(lat_median.shape),
            'river_name': reach.river_name[self.river_obs.populated_nodes],
            'node_q': node_q, 'node_q_b': node_q_b, 'xovr_cal_q': xovr_cal_q,
<<<<<<< HEAD
            'layovr_val': layovr_val.astype('float64')
=======
>>>>>>> f54e48ae
        }

        # Get wse_u from RSS of random wse_r_u and REACH_WSE_SYS_UNCERT
        river_reach_kw_args['wse_u'] = np.sqrt(
            river_reach_kw_args['wse_r_u']**2 + REACH_WSE_SYS_UNCERT**2
            ).astype('float64')

        if xtrack_median is not None:
            river_reach_kw_args['xtrack'] = xtrack_median.astype('float64')
        else:
            river_reach_kw_args['xtrack'] = None

        # For swotCNES
        river_reach_kw_args['h_n_ave'] = river_reach_kw_args['wse']

        river_reach = RiverReach(**river_reach_kw_args)

        return river_reach

    def process_reach(self, river_reach_collection, river_reach, reach,
                      reach_id, reach_idx=None, min_fit_points=2):
        """
        Estimate the width, height, and slope for one reach.

        Parameters
        ----------
        river_reach : partially populated RiverReach instance with node
            quantities already computed
        reach : Reach instance
            One of the reaches from ReachExtractor.
        reach_id : int
            Index in the list of reaches extracted for this scene.
        reach_idx, int
            Reach index used as pointer to a reach collection that may be
            different than the one used as input (e.g., a global reach
            collection). If using a width database, the retrieved width will
            be associated with this reach index. If None, it will be set equal
            to the reach_id.
        min_fit_points : int, default 2
            Minimum number of populated nodes required for height/slope fit

        Returns
        -------
        Nothing

        Modifies river_reach with the reach quantities (river_reach.metadata)
        """
        # Check to see if there are sufficient number of points for fit
        ngood = len(river_reach.s)
        LOGGER.debug(('number of fit points: %d' % ngood))

        reach_stats = collections.OrderedDict()
        reach_stats['length'] = np.sum(river_reach.p_length)
        reach_stats['reach_id'] = reach_id
        reach_stats['reach_idx'] = reach_idx

        reach_stats['node_dist'] = np.mean(np.sqrt(
                (river_reach.x-river_reach.x_prior)**2 +
                (river_reach.y-river_reach.y_prior)**2))

        reach_stats['area'] = np.sum(river_reach.area)
        reach_stats['area_u'] = np.sqrt(np.sum(
            river_reach.area_u**2))

        reach_stats['area_det'] = np.sum(river_reach.area_det)
        reach_stats['area_det_u'] = np.sqrt(np.sum(
            river_reach.area_det_u**2))

        reach_stats['area_of_ht'] = np.sum(river_reach.area_of_ht)

        reach_stats['width'] = np.sum(river_reach.area)/reach_stats['length']
        reach_stats['width_u'] = np.sqrt(np.sum(
            river_reach.area_u**2)) / reach_stats['length']
        reach_stats['layovr_val'] = np.sqrt(np.sum(
            river_reach.layovr_val[river_reach.mask]**2))

        reach_stats['loc_offset'] = (
            river_reach.s.mean() - self.river_obs.centerline.s.mean())

        if river_reach.xtrack is not None:
            reach_stats['xtrk_dist'] = np.median(river_reach.xtrack)

        # Along-flow distance for all PRD nodes.
        all_ss = np.cumsum(reach.node_length)

        # Make center of PRD reach the ss == 0 intercept (reference point) for
        # reach WSE.
        all_ss = all_ss - np.mean(all_ss)

        # Along-flow distance for just the observed nodes.
        ss = all_ss[self.river_obs.populated_nodes]

        hh = river_reach.wse
        ww = 1/(river_reach.wse_r_u**2)  # TO DO: validate wse_r_u here
        SS = np.c_[ss, np.ones(len(ss), dtype=ss.dtype)]
        mask = river_reach.mask

        if mask.sum() >= min_fit_points:
            # compute slope according to input config method
            if self.slope_method == 'first_to_last':
                reach_stats['slope'] = (
                    hh[mask][0]-hh[mask][-1])/(ss[mask][0]-ss[mask][-1])
                reach_stats['height'] = (
                    np.mean(hh[mask]) + reach_stats['slope'] *
                    (np.mean(all_ss)-np.mean(ss[mask])))

                # TBD on unc quantities for first_to_last method
                reach_stats['slope_r_u'] = MISSING_VALUE_FLT
                reach_stats['height_r_u'] = MISSING_VALUE_FLT
                reach_stats['slope_u'] = SLOPE_SYS_UNCERT
                reach_stats['height_u'] = REACH_WSE_SYS_UNCERT

            elif self.slope_method in ['unweighted', 'weighted']:
                # use weighted fit if commanded and all weights are good
                if self.slope_method == 'weighted' \
                        and all(np.isfinite(ww[mask])):
                    fit = statsmodels.api.WLS(
                        hh[mask], SS[mask], weights=ww[mask]).fit()

                # use unweighted fit
                else:
                    fit = statsmodels.api.OLS(hh[mask], SS[mask]).fit()

                # fit slope is meters per meter
                reach_stats['slope'] = fit.params[0]
                reach_stats['height'] = fit.params[1]

                # use White’s (1980) heteroskedasticity robust standard errors.
                # https://www.statsmodels.org/dev/generated/
                #    statsmodels.regression.linear_model.RegressionResults.html
                reach_stats['slope_r_u'] = fit.HC0_se[0]
                reach_stats['height_r_u'] = fit.HC0_se[1]
                reach_stats['slope_u'] = np.sqrt(
                    SLOPE_SYS_UNCERT**2 + reach_stats['slope_r_u']**2)
                reach_stats['height_u'] = np.sqrt(
                    REACH_WSE_SYS_UNCERT**2 + reach_stats['height_r_u']**2)

            elif self.slope_method == 'bayes':
                # get the optimal reconstruction (Bayes estimate)
                wse_opt, height_u, slope_u = self.optimal_reconstruct(
                    river_reach_collection,
                    river_reach, reach_id,
                    ss, hh,
                    np.sqrt(1.0 / ww),
                    min_fit_points,
                    method='Bayes',
                )
                # Use reconstruction height and slope for reach outputs
                dx = ss[0] - ss[-1]  # along-reach dist
                reach_stats['slope'] = (wse_opt[0] - wse_opt[-1]) / dx
                reach_stats['height'] = np.mean(wse_opt)
                reach_stats['slope_r_u'] = slope_u * 0.01    # m/m
                reach_stats['height_r_u'] = height_u * 0.01  # m
                reach_stats['slope_u'] = np.sqrt(
                    SLOPE_SYS_UNCERT**2 + reach_stats['slope_r_u']**2)
                reach_stats['height_u'] = np.sqrt(
                    REACH_WSE_SYS_UNCERT**2 + reach_stats['height_r_u']**2)

        else:
            # insufficient node heights for fit to reach
            reach_stats['slope'] = MISSING_VALUE_FLT
            reach_stats['slope_r_u'] = MISSING_VALUE_FLT
            reach_stats['slope_u'] = MISSING_VALUE_FLT
            reach_stats['height'] = MISSING_VALUE_FLT
            reach_stats['height_r_u'] = MISSING_VALUE_FLT
            reach_stats['height_u'] = MISSING_VALUE_FLT

        reach_stats['n_good_nod'] = mask.sum()
        reach_stats['frac_obs'] = (
            mask.sum() / len(self.river_obs.centerline.s))

        # do fit on geoid heights for reach-level outputs
        gg = river_reach.geoid_hght
        if mask.sum() >= min_fit_points:
            geoid_fit = statsmodels.api.WLS(
                gg[mask], SS[mask], weights=ww[mask]).fit()

            # fit slope is meters per meter
            reach_stats['geoid_slop'] = geoid_fit.params[0]
            reach_stats['geoid_hght'] = geoid_fit.params[1]
        else:
            reach_stats['geoid_slop'] = MISSING_VALUE_FLT
            reach_stats['geoid_hght'] = MISSING_VALUE_FLT

        LOGGER.debug('Reach height/slope processing finished')

        # trap out of range / missing data
        if reach.metadata['lakeFlag'] < 0 or reach.metadata['lakeFlag'] > 255:
            uint8_flg = 255
        else:
            uint8_flg = reach.metadata['lakeFlag']
        reach_stats['lake_flag'] = uint8_flg
        reach_stats['centerline_lon'] = reach.metadata['centerline_lon']
        reach_stats['centerline_lat'] = reach.metadata['centerline_lat']

        # Compute discharge
        discharge_model_values = SWOTRiver.discharge.compute(
            reach, reach_stats['height'], reach_stats['width'],
            reach_stats['slope'])

        # add fit_height for improved geolocation
        if reach_stats['slope'] != MISSING_VALUE_FLT:
            river_reach.fit_height = (
                reach_stats['height'] + reach_stats['slope'] * ss)
        else:
            river_reach.fit_height = MISSING_VALUE_FLT * np.ones(ss.shape)

        # copy things from the prior DB into reach outputs
        reach_stats['rch_id_up'] = np.array([
            item[0] for item in reach.metadata['rch_id_up']], dtype='i8')
        reach_stats['rch_id_up'][reach_stats['rch_id_up']==0] = \
            MISSING_VALUE_INT9

        reach_stats['rch_id_dn'] = np.array([
            item[0] for item in reach.metadata['rch_id_dn']], dtype='i8')
        reach_stats['rch_id_dn'][reach_stats['rch_id_dn']==0] = \
            MISSING_VALUE_INT9

        reach_stats['dark_frac'] = (
            1-np.sum(river_reach.area_det)/np.sum(river_reach.area))

        reach_stats['n_reach_up'] = (reach_stats['rch_id_up'] > 0).sum()
        reach_stats['n_reach_dn'] = (reach_stats['rch_id_dn'] > 0).sum()

        reach_stats['p_lon'] = reach.metadata['lon']
        reach_stats['p_lat'] = reach.metadata['lat']
        reach_stats['p_wse'] = reach.metadata['wse']
        reach_stats['p_wse_var'] = reach.metadata['wse_var']
        reach_stats['p_width'] = reach.metadata['width']
        reach_stats['p_wid_var'] = reach.metadata['width_var']
        reach_stats['p_n_nodes'] = reach.metadata['n_nodes']
        reach_stats['p_dist_out'] = reach.metadata['dist_out']
        reach_stats['p_length'] = reach.metadata['reach_length']
        reach_stats['grand_id'] = reach.metadata['grod_id']
        reach_stats['n_chan_max'] = reach.metadata['n_chan_max']
        reach_stats['n_chan_mod'] = reach.metadata['n_chan_mod']
        reach_stats['ice_clim_f'] = reach.metadata['iceflag']
        reach_stats['river_name'] = reach.metadata['river_name']


        # Avoid letting fill value of -9999 from PRD propagate into outputs
        # (these variables are just passed through from PRD to RiverTile).
        def fill_if_was_fill(value, other_fill, fill):
            return value if value != other_fill else fill

        reach_stats['p_low_slp'] = fill_if_was_fill(
            reach.metadata['p_low_slp'], -9999, MISSING_VALUE_INT4)

        dsch_m_uc = reach.metadata['discharge_models']['unconstrained']
        dsch_m_c = reach.metadata['discharge_models']['constrained']

        reach_stats['dschg_msf'] = fill_if_was_fill(
            dsch_m_uc['MetroMan']['sbQ_rel'].item(), -9999, MISSING_VALUE_FLT)
        reach_stats['dschg_bsf'] = fill_if_was_fill(
            dsch_m_uc['BAM']['sbQ_rel'].item(), -9999, MISSING_VALUE_FLT)
        reach_stats['dschg_hsf'] = fill_if_was_fill(
            dsch_m_uc['HiVDI']['sbQ_rel'].item(), -9999, MISSING_VALUE_FLT)
        reach_stats['dschg_osf'] = fill_if_was_fill(
            dsch_m_uc['MOMMA']['sbQ_rel'].item(), -9999, MISSING_VALUE_FLT)
        reach_stats['dschg_ssf'] = fill_if_was_fill(
            dsch_m_uc['SADS']['sbQ_rel'].item(), -9999, MISSING_VALUE_FLT)
        reach_stats['dschg_isf'] = fill_if_was_fill(
            dsch_m_uc['SIC4DVar']['sbQ_rel'].item(), -9999, MISSING_VALUE_FLT)

        reach_stats['dschg_gmsf'] = fill_if_was_fill(
            dsch_m_c['MetroMan']['sbQ_rel'].item(), -9999, MISSING_VALUE_FLT)
        reach_stats['dschg_gbsf'] = fill_if_was_fill(
            dsch_m_c['BAM']['sbQ_rel'].item(), -9999, MISSING_VALUE_FLT)
        reach_stats['dschg_ghsf'] = fill_if_was_fill(
            dsch_m_c['HiVDI']['sbQ_rel'].item(), -9999, MISSING_VALUE_FLT)
        reach_stats['dschg_gosf'] = fill_if_was_fill(
            dsch_m_c['MOMMA']['sbQ_rel'].item(), -9999, MISSING_VALUE_FLT)
        reach_stats['dschg_gssf'] = fill_if_was_fill(
            dsch_m_c['SADS']['sbQ_rel'].item(), -9999, MISSING_VALUE_FLT)
        reach_stats['dschg_gisf'] = fill_if_was_fill(
            dsch_m_c['SIC4DVar']['sbQ_rel'].item(), -9999, MISSING_VALUE_FLT)

        # Put in discharge_model_values into reach_stats for output
        reach_stats.update(discharge_model_values)

        # Set reach_q_b
        # Start by bitwise OR-ing all the node_q_b of the good (non-outlier)
        # nodes node_q_b qual flag together.
        reach_q_b = np.bitwise_or.reduce(river_reach.node_q_b[mask])

        # bitwise AND of node_q_b used to set bits 26-28
        reach_q_b_and = np.bitwise_and.reduce(river_reach.node_q_b[mask])

        # The following bits are not given by logically OR-ing all the
        # node_q_b flags together.

        # unset bit 15 / re-set it with partially_observed
        reach_q_b &= ~SWOTRiver.products.rivertile.QUAL_IND_PARTIAL_OBS
        if reach_stats['frac_obs'] < 0.5:
            reach_q_b |= SWOTRiver.products.rivertile.QUAL_IND_PARTIAL_OBS

        # unset bits 23 and 24
        reach_q_b &= ~SWOTRiver.products.rivertile.QUAL_IND_WSE_OUTLIER
        reach_q_b &= ~SWOTRiver.products.rivertile.QUAL_IND_WSE_BAD

        # overwrite 25 / below_min_fit_points
        reach_q_b &= ~SWOTRiver.products.rivertile.QUAL_IND_NO_SIG0_PIX
        if mask.sum() < min_fit_points:
            reach_q_b |= SWOTRiver.products.rivertile.QUAL_IND_MIN_FIT_POINTS

        # overwrite bit 26 / no_area_observations if ALL node_q_b bit 26 is set
        reach_q_b &= ~SWOTRiver.products.rivertile.QUAL_IND_NO_AREA_PIX
        if reach_q_b_and & SWOTRiver.products.rivertile.QUAL_IND_NO_AREA_PIX:
            reach_q_b |= SWOTRiver.products.rivertile.QUAL_IND_NO_AREA_PIX

        # overwrite bit 27 / no_wse_observations if ALL node_q_b bit 27 is set
        reach_q_b &= ~SWOTRiver.products.rivertile.QUAL_IND_NO_WSE_PIX
        if reach_q_b_and & SWOTRiver.products.rivertile.QUAL_IND_NO_WSE_PIX:
            reach_q_b |= SWOTRiver.products.rivertile.QUAL_IND_NO_WSE_PIX

        # overwrite bit 28 / no_observations if ALL node_q_b bit 28 is set
        reach_q_b &= ~SWOTRiver.products.rivertile.QUAL_IND_NO_OBS
        if reach_q_b_and & SWOTRiver.products.rivertile.QUAL_IND_NO_OBS:
            reach_q_b |= SWOTRiver.products.rivertile.QUAL_IND_NO_OBS

        reach_q = 0
        if reach_q_b >= 1:
            reach_q = 1
        elif (reach_q_b >=
              SWOTRiver.products.rivertile.QUAL_IND_CLASS_QUAL_DEGRADED):
            reach_q = 2
        elif reach_q_b >= SWOTRiver.products.rivertile.QUAL_IND_MIN_FIT_POINTS:
            reach_q = 3

        reach_stats['reach_q_b'] = reach_q_b
        reach_stats['reach_q'] = reach_q
        reach_stats['xovr_cal_q'] = max(
            river_reach.xovr_cal_q[mask], default=2)

        river_reach.metadata = reach_stats
        return river_reach

    def flag_outliers(self, wse, flow_dist, weights, mask):
        """
        Flag wse outliers within a reach using iterative WLS slope algorithm
        wse: node wse
        flow_dist: node flow distance
        mask: overall mask that wse and flow_dist are subset using

        valid methods: ['iterative_linear', 'piecewise_linear']

        iterative_linear outlier flagging method uses these class attributes:
        - self.outlier_abs_thresh: absolute threshold, default 2[m]
        - self.outlier_rel_thresh: relative threshold, default 68% percentile
        - self.outlier_upr_thresh: upper limit, i.e. what percent of nodes are
                                   kept at the last iteration, default 80%
        - self.outlier_iter_num:   number of iterations

        piecewise_linear outlier flagging method uses these class attributes:
        - self.outlier_abs_thresh:       absolute threshold, default 1.5[m]
        - self.outlier_upr_thresh:       upper limit, i.e. what percent of
                                         nodes are kept at the last iteration,
                                         default 80%
        - self.outlier_breakpoint_min_dist: Minimum distance between
                                            breakpoints, as a proportion of the
                                            input data range, default 0.1
        - self.outlier_edge_min_dist:    Minimum distance from edge to a
                                         breakpoint, as a proportion of the
                                         input data range, default 0.1
        - self.outlier_n_boot:           The number of times to run the
                                         bootstrap restarting, positive int,
                                         default 10
        - self.outlier_iter_num:         Maximum iterations of Muggeo
                                         algorithms if not converged,
                                         positive int, default 30
        For more information of the piecewise linear fit:
        https://github.com/chasmani/piecewise-regression

        Three of the parameters below are used in both of the outlier flagging
        algorithms:
        - outlier_abs_thresh
        - outlier_upr_thresh
        - outlier_iter_num

        outputs: returns the input mask array, further subset using the
                 outlier flagging method.
        """
        if self.outlier_method == 'iterative_linear':
            # initial fit OLS
            fit = statsmodels.api.OLS(wse, flow_dist).fit()
            r_slp = fit.params[0]
            r_wse = fit.params[1]
            wse_fit = r_wse + r_slp * flow_dist[:, 0]

            for i in range(self.outlier_iter_num):
                metric = abs(wse_fit - wse)
                metric_one_sigma = np.percentile(
                    metric, self.outlier_rel_thresh)
                upr_threshs = np.zeros(self.outlier_iter_num)
                upr_threshs[-1] = self.outlier_upr_thresh
                frac_keep = np.percentile(metric, upr_threshs[i])
                icond = np.logical_or(metric < self.outlier_abs_thresh,
                                      metric < metric_one_sigma)

                if sum(icond) / len(metric) * 100 <= upr_threshs[i]:
                    current_ind = metric < frac_keep
                else:
                    current_ind = icond
                if i == self.outlier_iter_num - 1 and all(np.isfinite(weights)):
                    # last iteration use WLS
                    fit = statsmodels.api.WLS(wse[current_ind],
                                              flow_dist[current_ind],
                                              weights=weights[current_ind]).fit()
                    r_slp = fit.params[0]
                    r_wse = fit.params[1]
                else:
                    fit = statsmodels.api.OLS(wse[current_ind],
                                              flow_dist[current_ind]).fit()
                    r_slp = fit.params[0]
                    r_wse = fit.params[1]

                wse_fit = r_wse + r_slp * flow_dist[:, 0]
            mask[mask] = current_ind
            
        elif self.outlier_method == 'piecewise_linear':
            current_ind = None
            # at least to have 10 node (2km) to run piecewise linear
            if len(wse) > 10:
                break_num = int(np.floor(len(wse)/10)-1)
                while current_ind is None and break_num >=1:
                    current_ind = self.piecewise_linear(flow_dist[:, 0],
                                                        wse,
                                                        break_num)
                    break_num -= 1

            if current_ind is None:
                fit = statsmodels.api.OLS(wse, flow_dist).fit()
                wse_fit = fit.params[1] + fit.params[0] * flow_dist[:, 0]
                metric = abs(wse_fit - wse)
                metric_upr_thresh = np.percentile(
                    metric, self.outlier_upr_thresh)
                if self.outlier_abs_thresh < metric_upr_thresh:
                    current_ind = metric < metric_upr_thresh
                else: current_ind = metric < self.outlier_abs_thresh
            mask[mask] = current_ind

        else:
            raise NotImplementedError(
                'Outlier flagging method %s is not supported!'%
                self.outlier_method)

        return mask

    def create_index_file(self):
        """Initializes the pixel cloud vector file"""
        with nc.Dataset(self.output_file, 'w') as ofp:
            ofp.createDimension('points', None)
            ofp.createVariable(
                'range_index', 'i4', 'points', fill_value=FILL_VALUES['i4'])
            ofp.createVariable(
                'azimuth_index', 'i4', 'points', fill_value=FILL_VALUES['i4'])
            ofp.createVariable(
                'node_id', 'i8', 'points', fill_value=FILL_VALUES['i4'])
            ofp.createVariable(
                'reach_id', 'i8', 'points', fill_value=FILL_VALUES['i4'])
            ofp.createVariable(
                'segmentation_label', 'i4', 'points',
                fill_value=FILL_VALUES['i4'])
            ofp.createVariable(
                'distance_to_node', 'f4', 'points',
                fill_value=FILL_VALUES['i4'])
            ofp.createVariable(
                'along_reach', 'f4', 'points', fill_value=FILL_VALUES['f4'])
            ofp.createVariable(
                'cross_reach', 'f4', 'points', fill_value=FILL_VALUES['f4'])
            ofp.createVariable(
                'latitude_vectorproc', 'f8', 'points',
                fill_value=FILL_VALUES['f8'])
            ofp.createVariable(
                'longitude_vectorproc', 'f8', 'points',
                fill_value=FILL_VALUES['f8'])
            ofp.createVariable(
                'height_vectorproc', 'f8', 'points',
                fill_value=FILL_VALUES['f8'])

    def write_index_file(self, img_x, img_y, node_index, dst, along_reach,
                         cross_reach, reach_index, seg_lbl, lat, lon,
                         height):
        """
        Write out the river obs indices for each pixel that get mapped to a
        node as well as the pixel cloud coordinates (range and azimuth, or
        original image coordinate [e.g., gdem along- and cross-track index])
        """
        # append the new data
        with nc.Dataset(self.output_file, 'a') as ofp:
            curr_len = len(ofp.variables['range_index'])
            new_len = curr_len + len(img_x)
            ofp.variables['range_index'][curr_len:new_len] = img_x
            ofp.variables['azimuth_index'][curr_len:new_len] = img_y
            ofp.variables['node_id'][curr_len:new_len] = node_index
            ofp.variables['reach_id'][curr_len:new_len] = reach_index
            ofp.variables['segmentation_label'][curr_len:new_len] = seg_lbl
            ofp.variables['distance_to_node'][curr_len:new_len] = dst
            ofp.variables['along_reach'][curr_len:new_len] = along_reach
            ofp.variables['cross_reach'][curr_len:new_len] = cross_reach
            # for improved geolocation
            ofp.variables['latitude_vectorproc'][curr_len:new_len] = lat
            ofp.variables['longitude_vectorproc'][curr_len:new_len] = lon
            ofp.variables['height_vectorproc'][curr_len:new_len] = height
        return

    def compute_enhanced_slope(
        self, river_reach_collection, river_reach, ireach,
        max_window_size, min_sigma, window_size_sigma_ratio, min_fit_points=3):
        """
        This function calculate enhanced reach slope from smoothed
        node height using Gaussian moving average.
        For more information, please see Dr. Renato Frasson's paper:
        https://agupubs.onlinelibrary.wiley.com/doi/full/10.1002/2017WR020887

        Inputs:
        river_reach: collection of node / reach quantities for this reach
        river_reach_collection: same for all reaches
        ireach: index into prior DB extracted reaches (self.reaches)
        max_window_size: the max of Gaussian window, default is 10km
        min_sigma : min sigma for gaussian averaging, default is 1km
        window_size_sigma_ratio : default is 5

        Output:
        enhanced_slope: enhanced reach slope
        """
        wse, wse_r_u, this_len, first_node, ss, mask, p_wse = \
            self.get_multi_reach_height(
            river_reach_collection, river_reach, ireach)

        if np.sum(river_reach.mask) < min_fit_points:
            enhanced_slope = MISSING_VALUE_FLT
        else:
            # handle indexing for masked reaches
            this_reach_edges = np.ma.flatnotmasked_edges(
                np.ma.masked_array(river_reach.wse, mask=~river_reach.mask))
            this_reach_len = (river_reach.node_ss[this_reach_edges[1]]
                              - river_reach.node_ss[this_reach_edges[0]])

            first_node_masked = first_node - np.sum(~mask[:first_node])
            last_node_masked = first_node_masked + np.sum(river_reach.mask) - 1

            # window size and sigma for Gaussian averaging
            window_size = np.min([max_window_size, this_reach_len])
            sigma = np.max([min_sigma, window_size / window_size_sigma_ratio])

            # smooth h_n_ave, and get slope
            slope = np.polyfit(ss[mask], wse[mask], 1)[0]
            heights_detrend = wse[mask] - slope * ss[mask]
            heights_smooth = self.gaussian_averaging(
                ss[mask], heights_detrend, window_size, sigma)
            heights_smooth = heights_smooth + slope*(ss[mask] - ss[mask][0])
            enhanced_slope = (heights_smooth[last_node_masked] -
                              heights_smooth[first_node_masked])/this_reach_len

        if np.isnan(enhanced_slope):
            enhanced_slope = MISSING_VALUE_FLT
        return enhanced_slope

    @staticmethod
    def gaussian_averaging(ss, wse, window_size, sigma):
        """
        Gaussian smoothing of heights using distances
        ss:   along-flow distance
        wse:     water heights
        window_size: size of data window to use for averaging
        sigma:       STD of Gaussian used for averaging

        outputs:
        smooth_heights : smoothed elevations
        """
        smooth_heights = np.zeros(wse.shape)
        for ii, this_distance in enumerate(ss):

            # get data window
            mask = np.logical_and(
                np.abs(this_distance-ss) <= window_size / 2,
                ~np.isnan(wse))

            weights = scipy.stats.norm.pdf(
                this_distance, ss[mask], sigma)

            smooth_heights[ii] = (
                np.multiply(weights, wse[mask]).sum() /
                weights.sum())

        return smooth_heights

    def get_reach_mask(self, ss, hh, ww, min_fit_points):
        """
        Mask each node in an input reach based on whether or not it has a valid
        wse. Then mask for node-level wse outliers, if self.outlier_method is
        set. Returns a numpy array where good nodes are 1 and bad nodes are 0.
        :param ss: along-reach distance for each node
        :param hh: height of each node
        :param ww: weights for each node height, to use in outlier flagging
        :param min_fit_points: minimum number of points needed to flag outliers
        :return: reach mask where good nodes are 1 and bad nodes are 0
        """
        mask = np.logical_and(hh > -500, hh < 8000)
        if (ww[mask] == 0).any():
            LOGGER.warning(
                "get_reach_mask: Removing invalid wse_r_u (Inf) values!")
            mask = np.logical_and(mask, ww > 0)

        if self.outlier_method is not None and mask.sum() > min_fit_points:
            SS = np.c_[ss, np.ones(len(ss), dtype=ss.dtype)]
            mask = self.flag_outliers(hh[mask], SS[mask], ww[mask], mask)

        elif self.outlier_method is not None and mask.sum() <= min_fit_points:
            mask = np.zeros(len(hh), dtype=bool)
        return mask

    def get_multi_reach_height(
            self, river_reach_collection, river_reach, ireach):
        """
        Handles the upstream and downstream reaches from the PRD and returns
        heights and lengths over multiple reaches for enhanced/Bayes slope
        calculations. Includes checks for dam reaches and edge node proximity.

        Parameters
        ----------
        river_reach_collection : List of RiverReach instances for tile
        river_reach : partially populated RiverReach instance with node
            quantities already computed
        reach : Reach instance
            One of the reaches from ReachExtractor.
        ireach : int
            Index in the list of reaches extracted for this scene.

        Outputs
        ----------
        wse : node-level wse over (valid) upstream, current, and (valid)
              downstream reaches.
        wse_r_u : node-level wse_r_u over (valid) upstream, current, and
                  (valid) downstream reaches.
        this_len : number of nodes in current reach
        first_node : index of first node in current reach following
                     concatenation of multiple reaches
        ss : node-level distance over (valid) upstream, current, and (valid)
             downstream reaches.
        """
        this_id = river_reach.reach_indx[0]
        other_ids = [item.reach_indx[0] for item in river_reach_collection]

        # get up/dn id from prior db
        prior_s = river_reach.prior_node_ss

        # skip (disconnected lake, dam) reaches
        skip_types = [2, 4]

        # use the first good adjacent reach that is not skipped for height
        # smoothing
        # TO-DO: add handling for multiple upstream/downstream reaches
        for up_id_try in self.reaches[ireach].metadata['rch_id_up'][:, 0]:
            if not up_id_try % 10 in skip_types:
                break

        for dn_id_try in self.reaches[ireach].metadata['rch_id_dn'][:, 0]:
            if not dn_id_try % 10 in skip_types:
                break

        # In all these dicts: -1 -- downstream, +1 -- upstream
        prd_rch = {}
        prd_rch[0] = self.reaches.reach[
            np.where(self.reaches.reach_idx == this_id)[0][0]]
        prd_is_good = {-1: False, 1: False}
        prd_delta = {}
        adj_rch = {}

        for side in [-1, 1]:
            for id_try in [dn_id_try, up_id_try]:
                try:
                    # index in observed reaches
                    other_idx = np.where(other_ids == id_try)[0][0]

                    # get PRD reach
                    try_prd_rch = self.reaches.reach[
                        np.where(self.reaches.reach_idx == id_try)[0][0]]

                except IndexError:
                    # cannot find adjacent reach with id_try in either
                    # PRD or observed reaches
                    continue

                if side == -1:
                    # side is downstream of current reach
                    dx = try_prd_rch.x[-1] - prd_rch[0].x[0]
                    dy = try_prd_rch.y[-1] - prd_rch[0].y[0]
                else:
                    # side is upstream of current reach
                    dx = try_prd_rch.x[0] - prd_rch[0].x[-1]
                    dy = try_prd_rch.y[0] - prd_rch[0].y[-1]

                delta = np.sqrt(dx**2+dy**2)
                if delta < 300:
                    prd_is_good[side] = True
                    prd_delta[side] = delta
                    adj_rch[side] = river_reach_collection[other_idx]
                    prd_rch[side] = try_prd_rch

        # Build up array of data to be smoothed from upstream to
        # downstream.  Adjust along-reach to be cumulative across
        # reach boundaries.
        first_node = 0
        ss = np.array([])
        p_wse = np.array([])
        wse = np.array([])
        wse_r_u = np.array([])
        mask = np.array([], dtype=bool)
        # if upstream PRD reach is usable
        if prd_is_good[1]:
            ss = np.concatenate([adj_rch[1].node_ss, ss])
            p_wse = np.concatenate([adj_rch[1].p_wse, p_wse])
            wse = np.concatenate([adj_rch[1].wse, wse])
            wse_r_u = np.concatenate([adj_rch[1].wse_r_u, wse_r_u])
            mask = np.concatenate([adj_rch[1].mask, mask])

        ss = np.concatenate([river_reach.node_ss, ss+prior_s[-1]])
        p_wse = np.concatenate([river_reach.p_wse, p_wse])
        wse = np.concatenate([river_reach.wse, wse])
        wse_r_u = np.concatenate([river_reach.wse_r_u, wse_r_u])
        mask = np.concatenate([river_reach.mask, mask])
        this_len = len(river_reach.wse)

        # if downstream PRD reach is usable
        if prd_is_good[-1]:
            downstream_prior_s = adj_rch[-1].prior_node_ss
            first_node = first_node + len(adj_rch[-1].wse)
            ss = np.concatenate([adj_rch[-1].node_ss,
                                 ss+downstream_prior_s[-1]])
            p_wse = np.concatenate([adj_rch[-1].p_wse, p_wse])
            wse = np.concatenate([adj_rch[-1].wse, wse])
            wse_r_u = np.concatenate([adj_rch[-1].wse_r_u, wse_r_u])
            mask = np.concatenate([adj_rch[-1].mask, mask])

        return wse, wse_r_u, this_len, first_node, ss, mask, p_wse


    def optimal_reconstruct(
            self,
            river_reach_collection,
            river_reach,
            ireach,
            ss,
            wse,
            wse_r_u,
            min_fit_points=2,
            prior_cov_method='exponential',
            full_noise_cov=False,
            method='Bayes'):
        """
        This function estimates the optimal reconstruction estimator under
        certain assumptions given by the options.
        Inputs:
        river_reach_collection : List of RiverReach instances for tile
        river_reach : partially populated RiverReach instance with node
                      quantities already computed
        ireach : int
            Index in the list of reaches extracted for this scene.
        wse        : Measured Node wse (with masked values for missing nodes)
        wse_r_u    : Node-wise random wse uncertainty
        ss         : Node-level distance from prior database
        mask       : True if node-level height is good, False where it is bad
        Options:
        method = Bayes
           Bayes        : Bayes estimate of wse given prior and
                          prior_cov method.
        full_noise_cov : True, or False
                         This option sets the noise covariance and the sampling
                         operator to assume that all nodes are observed (but
                         weighted appropriately for the unobserved nodes).
        prior_wse : The mean wse of the prior we want to impose (defaults to
                    the weighted linear fit to reach if there is no input)
        prior_cov_method : independent, exponential
                           This option controls how spatial structure is
                           imposed by the prior.
        """

        if self.use_multiple_reaches:
            wse, wse_r_u, this_len, first_node, ss, mask, prior_wse = \
                self.get_multi_reach_height(
                    river_reach_collection, river_reach, ireach)
            # get the multi-reach mask
            ss = ss - np.mean(ss)
            end_slice = first_node + this_len
        else:
            first_node = 0
            end_slice = len(ss)

        # define vectors b and c for uncertainty estimates later
        this_reach_mask_b = np.zeros_like(ss)
        this_reach_mask_b[first_node:end_slice] = 1
        first_and_last_node_c = np.zeros_like(ss)
        first_and_last_node_c[first_node] = -1
        first_and_last_node_c[end_slice-1] = 1

        # create a wse prior if flagged
        if self.prior_wse_method == 'fit':
            prior_wse = None
        elif self.prior_wse_method == 'prd':
            if self.use_multiple_reaches:
                # prior_wse already set above
                pass
            else:
                # get prior wse from PRD
                prior_wse = river_reach.p_wse
        else:
            raise Exception('Prior wse method %s is not an implemented option '
                            'for the reconstruction' % self.prior_wse_method)

        if prior_wse is None:
            # If no prior wse is given, use obs wse to make linear fit prior
            ww = 1/wse_r_u**2
            SS = np.c_[ss, np.ones(len(ss), dtype=ss.dtype)]
            wse_fit = statsmodels.api.WLS(wse[mask], SS[mask],
                                          weights=ww[mask]).fit()
            prior_wse = wse_fit.predict(SS)

        # get the sampling operator
        # find where the data is not masked out or NaN
        ind = np.where(np.logical_not(np.logical_and(mask, np.isfinite(wse))))
        # get vector with 1 for valid data elements
        h = np.ones(np.shape(wse))
        h[ind] = 0
        # make full sampling matrix
        H = np.diag(h)
        # now remove the zero rows
        num_removed = 0
        for k, val in enumerate(h):
            if val == 0:
                row = k - num_removed
                H = np.delete(H, row, 0)
                num_removed = num_removed + 1
        # get the covariance matrices
        msk = np.logical_and(mask, np.isfinite(wse))
        Rv = self.get_noise_autocov(wse, wse_r_u, mask, full_noise_cov)
        if prior_cov_method == 'independent':
            # assume no spatial structure
            Ry0 = np.identity(len(ss))
        elif prior_cov_method == 'exponential':
            # get the signal covariance assuming an exponential random process
            Ry0 = np.zeros((len(ss), len(ss)))
            for k, d0 in enumerate(ss):
                t = ss - d0
                Ry0[k, :] = np.exp(-np.abs(t) / self.char_length_tau)
        else:
            raise Exception('Covariance model %s is not an implemented option '
                            'for the reconstruction' % prior_cov_method)
        # scale the covariance to trade-off noise.vs "spectral resolution"
        Ry = Ry0 / np.max(Ry0) * self.prior_unc_alpha ** 2
        # compute the optimal wse reconstruction filter
        if method == 'Bayes':
            # get the bayes estimate
            K, K_bar, A_inv = self.compute_bayes_estimator(Ry, Rv, H)
        else:
            raise Exception('Reconstruction method %s is not an implemented '
                            'option for the reconstruction' % method)
        # handle the missing node wse measurements
        if full_noise_cov:
            # wse_reg = prior_wse.copy()
            wse_reg = np.zeros(np.shape(wse))
            wse_reg[msk] = wse[msk]
        else:
            wse_reg = wse[msk]
        # apply the wse estimator(s) to the measurement term
        wse_out0 = np.matmul(K, wse_reg)
        # apply the prior term
        wse_out = wse_out0 + np.matmul(K_bar, prior_wse)
        height_u = this_reach_mask_b @ A_inv @ np.atleast_2d(
            this_reach_mask_b).T
        slope_u = first_and_last_node_c @ A_inv @ np.atleast_2d(
            first_and_last_node_c).T
        if self.use_multiple_reaches:
            wse_out = wse_out[first_node:end_slice]

        # Return height_u and slope_u as scalars
        return wse_out, height_u.item(), slope_u.item()

    @staticmethod
    def compute_bayes_estimator(Ry, Rv, H):
        """
        Implements the bayes estimator of the signal/parameters
        Ry is the signal (or parameter) covariance
        Rv is the measurement noise covariance
        H is the sampling operator (or sampling then basis projection operator)
        A_inv is the posterior covariance (post_cov)

        These are the equations implemented
        K = (Ry^-1 + H.T Rv^-1 H)^-1 H.T Rv^-1
        K_bar = (Ry^-1 + H.T Rv^-1 H)^-1 Ry^-1 (if non-zero mean of prior wse)
        A = (Ry^-1 + H.T Rv^-1 H))
        """
        Ry_inv = np.linalg.pinv(Ry)
        Rv_inv = np.linalg.pinv(Rv)
        A = Ry_inv + H.T @ Rv_inv @ H
        post_cov = np.linalg.pinv(A)  # A_inv
        K = post_cov @ H.T @ Rv_inv
        K_bar = post_cov @ Ry_inv

        return K, K_bar, post_cov

    @staticmethod
    def get_noise_autocov(wse, wse_r_u, mask, full=False):
        msk = np.logical_and(mask, np.isfinite(wse))
        if full:
            reg_inf = 1e10
            wse_r_u_reg = np.zeros(np.shape(wse_r_u)) + reg_inf
            wse_r_u_reg[msk] = wse_r_u[msk]
            wse_r_u_reg[wse_r_u_reg < 0] = reg_inf
        else:
            wse_r_u_reg = wse_r_u[msk]
        return np.diag(wse_r_u_reg)

    def piecewise_linear(self, x, y, n_breakpoints):
        """
        Piecewise linear outlier detector

        Parameters
        ----------
        x : Node-level flow distance
        y : Measured Node wse
        n_breakpoints : Number of breakpoints
        For more information of the piecewise linear fit:
        https://github.com/chasmani/piecewise-regression

        Outputs
        ----------
        returns the input mask array
        """
        pw_fit = piecewise_regression.Fit(
            x, y, n_breakpoints=n_breakpoints,
            min_distance_between_breakpoints=self.outlier_breakpoint_min_dist,
            min_distance_to_edge=self.outlier_edge_min_dist,
            n_boot=self.outlier_n_boot,
            max_iterations=self.outlier_iter_num)

        if pw_fit.best_muggeo is not None:
            final_params = pw_fit.best_muggeo.best_fit.raw_params
            breakpoints = pw_fit.best_muggeo.best_fit.next_breakpoints
            # Extract what we need from params etc
            intercept_hat = final_params[0]
            alpha_hat = final_params[1]
            beta_hats = final_params[2:2 + len(breakpoints)]

            # Build the fit plot segment by segment. Betas are defined as
            # difference in gradient from previous section
            y_hat = intercept_hat + alpha_hat * x
            for bp_count in range(len(breakpoints)):
                y_hat += (
                    beta_hats[bp_count] *
                    np.maximum(x - breakpoints[bp_count], 0))
            metric = abs(y - y_hat)
            metric_upr_thresh = np.percentile(metric, self.outlier_upr_thresh)
            if self.outlier_abs_thresh < metric_upr_thresh:
                current_ind = metric < metric_upr_thresh
            else:
                current_ind = metric < self.outlier_abs_thresh
        else:
            current_ind = None
        return current_ind
<|MERGE_RESOLUTION|>--- conflicted
+++ resolved
@@ -558,7 +558,6 @@
                     index = self.klass == k
                     self.wse_class_flg[index] = True
 
-<<<<<<< HEAD
         else:
             self.wse_class_flg = None
 
@@ -566,15 +565,6 @@
         if self.wse_class_flg is None:
             self.h_flg = np.logical_not(self.is_wse_degraded)
         else:
-=======
-        else:
-            self.wse_class_flg = None
-
-        # Use wse_class_flg and is_wse_degraded to make self.h_flg
-        if self.wse_class_flg is None:
-            self.h_flg = np.logical_not(self.is_wse_degraded)
-        else:
->>>>>>> f54e48ae
             self.h_flg = np.logical_and(
                 self.wse_class_flg, np.logical_not(self.is_wse_degraded))
 
@@ -822,19 +812,11 @@
             ww = 1 / (river_reach.wse_r_u**2)
             river_reach.mask = self.get_reach_mask(
                 river_reach.node_ss, river_reach.wse, ww, min_fit_points)
-<<<<<<< HEAD
 
             # Use node mask to set wse_outlier bit in node_q_b
             river_reach.node_q_b[~river_reach.mask] |= (
                 SWOTRiver.products.rivertile.QUAL_IND_WSE_OUTLIER)
 
-=======
-
-            # Use node mask to set wse_outlier bit in node_q_b
-            river_reach.node_q_b[~river_reach.mask] |= (
-                SWOTRiver.products.rivertile.QUAL_IND_WSE_OUTLIER)
-
->>>>>>> f54e48ae
             river_reach_collection.append(river_reach)
             LOGGER.debug('reach processed')
 
@@ -1229,11 +1211,7 @@
             'load_tide_got', 'pole_tide', 'is_area_degraded',
             'is_area_suspect', 'is_wse_degraded', 'is_wse_suspect',
             'is_sig0_bad', 'is_sig0_suspect', 'bright_land_flag',
-<<<<<<< HEAD
             'is_xovercal_suspect', 'is_xovercal_degraded', 'layover_impact']
-=======
-            'is_xovercal_suspect', 'is_xovercal_degraded']
->>>>>>> f54e48ae
 
         for name in dsets_to_load:
             value = getattr(self, name)
@@ -1445,10 +1423,6 @@
                                          goodvar='wse_class_flg',
                                          method=self.height_agg_method)
                                          )[~mask_good_sus_wse]
-<<<<<<< HEAD
-=======
-
->>>>>>> f54e48ae
         solid_tide = np.asarray(
             self.river_obs.get_node_stat('height_weighted_mean',
                                          'solid_earth_tide',
@@ -1497,7 +1471,6 @@
                                          goodvar='wse_class_flg',
                                          method=self.height_agg_method)
                                          )[~mask_good_sus_wse]
-<<<<<<< HEAD
 
         layovr_val = np.asarray(
             self.river_obs.get_node_stat('height_weighted_mean',
@@ -1510,8 +1483,6 @@
                                          goodvar='wse_class_flg',
                                          method=self.height_agg_method)
                                          )[~mask_good_sus_wse]
-=======
->>>>>>> f54e48ae
 
         # These are the values from the width database
         width_db = np.ones(self.river_obs.n_nodes, dtype=np.float64) * \
@@ -1772,10 +1743,7 @@
             'ice_clim_f': reach.metadata['iceflag']*np.ones(lat_median.shape),
             'river_name': reach.river_name[self.river_obs.populated_nodes],
             'node_q': node_q, 'node_q_b': node_q_b, 'xovr_cal_q': xovr_cal_q,
-<<<<<<< HEAD
             'layovr_val': layovr_val.astype('float64')
-=======
->>>>>>> f54e48ae
         }
 
         # Get wse_u from RSS of random wse_r_u and REACH_WSE_SYS_UNCERT
