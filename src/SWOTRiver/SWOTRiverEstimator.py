--- conflicted
+++ resolved
@@ -1461,26 +1461,14 @@
 
             elif self.slope_method == 'bayes':
                 # get the optimal reconstruction (Bayes estimate)
-<<<<<<< HEAD
                 wse_opt, height_u, slope_u = self.optimal_reconstruct(
                     river_reach_collection,
                     river_reach, reach_id,
                     ss, hh,
                     np.sqrt(1.0 / ww),
-                    mask,
                     min_fit_points,
                     method='Bayes',
                 )
-=======
-                # using the offset linear weighted fit as the prior
-                wse_opt = self.optimal_reconstruct(river_reach_collection,
-                                                   river_reach, reach_id,
-                                                   ss, hh,
-                                                   np.sqrt(1.0 / ww),
-                                                   min_fit_points,
-                                                   method='Bayes')
-
->>>>>>> d7a27754
                 # Use reconstruction height and slope for reach outputs
                 dx = ss[0] - ss[-1]  # along-reach dist
                 reach_stats['slope'] = (wse_opt[0] - wse_opt[-1]) / dx
@@ -1787,19 +1775,11 @@
         Output:
         enhanced_slope: enhanced reach slope
         """
-<<<<<<< HEAD
-        wse, wse_r_u, this_len, first_node, ss, p_wse = \
+
+        wse, wse_r_u, this_len, first_node, ss, mask, p_wse = \
             self.get_multi_reach_height(
             river_reach_collection, river_reach, ireach)
-=======
-        wse, wse_r_u, this_len, first_node, ss, mask = \
-            self.get_multi_reach_height(river_reach_collection,
-                                        river_reach, ireach)
->>>>>>> d7a27754
-        # get the multi-reach mask
-        ww = 1 / (wse_r_u ** 2)
-        # make changes here
-        # mask = self.get_reach_mask(ss, wse, ww, min_fit_points)
+
         # handle indexing for masked reaches
         end_slice = first_node + this_len
         this_reach_mask = mask[first_node:end_slice]
@@ -2007,11 +1987,8 @@
             wse_r_u = np.concatenate([adj_rch[-1].wse_r_u, wse_r_u])
             mask = np.concatenate([adj_rch[-1].mask, mask])
 
-<<<<<<< HEAD
-        return wse, wse_r_u, this_len, first_node, ss, p_wse
-=======
-        return wse, wse_r_u, this_len, first_node, ss, mask
->>>>>>> d7a27754
+        return wse, wse_r_u, this_len, first_node, ss, mask, p_wse
+
 
     def optimal_reconstruct(
             self,
@@ -2054,15 +2031,10 @@
         """
 
         if self.use_multiple_reaches:
-<<<<<<< HEAD
-            wse, wse_r_u, this_len, first_node, ss, prior_wse = \
-=======
-            wse, wse_r_u, this_len, first_node, ss, mask = \
->>>>>>> d7a27754
+            wse, wse_r_u, this_len, first_node, ss, mask, prior_wse = \
                 self.get_multi_reach_height(
                     river_reach_collection, river_reach, ireach)
             # get the multi-reach mask
-            ww = 1 / (wse_r_u ** 2)
             ss = ss - np.mean(ss)
             end_slice = first_node + this_len
             b = np.zeros_like(ss)
