--- conflicted
+++ resolved
@@ -934,12 +934,8 @@
             width_area = w_a
             width_u = w_a_uncert
             area = a
-<<<<<<< HEAD
-            area_unc = a_uncert
-
-=======
             area_u = a_uncert
->>>>>>> f6febfc9
+
         # These are the values from the width database
         width_db = np.ones(
             self.river_obs.n_nodes,
