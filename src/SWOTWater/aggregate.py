'''
Description:
These are general functions to be used in the river node, raster, 
and lake processors for aggregating heights and areas with their 
corresponding uncertainties


Copyright (c) 2018-, California Institute of Technology ("Caltech"). U.S.
Government sponsorship acknowledged.
All rights reserved.

Author (s): Brent Williams
'''

import numpy as np
import scipy.stats
from scipy import interpolate

from SWOTWater.constants import PIXC_CLASSES

def simple(in_var, metric='mean', pcnt=68):
    """
    Aggregate the input variable according to desired metric/accumulator.
    
    INPUT:
    in_var = 1d list or array of a given variable for all pixels over a feature 
             (river node, raster bin, lake)
    """
    if metric == 'mean':
        out_var = np.mean(in_var)
    elif metric == 'median':
        out_var = np.median(in_var)
    elif metric == 'sum':
        out_var = np.sum(in_var)
    elif metric == 'std':
        out_var = np.std(in_var)
    elif metric == 'pcnt':
        out_var = np.percentile(in_var, pcnt)
    elif metric == 'count':
        out_var = np.sum(np.ones(np.shape(in_var)))
    elif metric == 'mode':
        out_var,_ = scipy.stats.mode(in_var)
    return out_var

def sig0_with_uncerts(
        sig0, good, sig0_std,
        num_rare_looks=1.0, num_med_looks=1.0,  method='rare'):
    """
    Return the aggregate sig0, sample std, and estimate of uncert
    implements methods: rare (default), medium which is the assumtption
    of the kind of sig0 input from the pixel cloud.

    INPUTS:
    sig0        = 1d array of rare (or medium) sig0s over the water feature
    good        = mask for filtering out some pixels
    sig0_std    = pixel-wise sig0 error std/uncertainty from pixel cloud
    method      = type of sig0 input ('rare', or 'medium')
    num_*_looks = rare or medium number of looks (only used if method=medium)

    OUTPUTS:
    sig0_agg     = aggregated sig0
    sig0_std_out = sample std of sig0
    sig0_uncert  = estimate of sig0_agg 1-sigma uncertainty
    """
    # just do a simple average of sig0, nothing fancy
    sig0_agg = simple(sig0[good], metric='mean')

    sig0_std_out = None
    sig_uncert = None
    if method == 'rare':
        # rare method assumes sig0 is the rare sig0 and all pixels are indep
        # compute uncertainty as the std assuming
        # all sig0 measurements are independent
        num_pixels = simple(sig0[good], metric='count')
        sig_uncert = np.sqrt(simple(
            sig0_std[good]**2, metric='sum')) / num_pixels
        sig_std_out = simple(sig0[good], metric='std') 
    elif method == 'medium':
        # assumes that sig0 is the medium sig0 and computes the
        # uncert using the sample std scaled by rare and medium looks
        sig_uncert = None # may want to implement this if we want to use med sig0
        sig_std_out = height_uncert_std(
            sig0, good, num_rare_looks, num_med_looks)
    return sig0_agg, sig_std_out, sig_uncert

def height_only(height, good, height_std=1.0, method='weight'):
    """
    Return the aggregate height
    implements methods: weight (default), median, uniform 
    good is a mask used to filter out heights that are expected to be bad 
    or outliers, if desired
    
    INPUTS:
    height      = 1d array of heights over the water feature
    good        = mask for filtering out some pixels
    height_std  = pixel-wise height error std (phase_std * dh_dphase)
    method      = type of aggregator ('weight', 'uniform', or 'median')

    OUTPUTS:
    height_out  = aggregated height
    weight_norm = normalized weighting array

    Reference: implements Eq. (1) in 
    "SWOT Hydrology Height and Area Uncertainty Estimation," 
    Brent Williams, 2018, JPL Memo
    """
    if method == 'median':
        # for median, use uniform weighting for uncertainty estimation later
        height_agg = simple(height[good], metric='median')
        num_pixels = simple(height[good], metric='count')
        weight = np.ones(np.shape(height))
        return height_agg, weight/num_pixels
    elif method == 'uniform':
        weight = np.ones(np.shape(height)) 
    elif method == 'weight':
        # inverse height variance weighting
        weight = np.ones(np.shape(height))/(height_std)**2
    else:
        raise Exception("Unknown height aggregation method: {}".format(method))

    height_agg = simple(weight[good]*height[good], metric='sum')
    weight_sum = simple(weight[good], metric='sum')
    num_pixels = simple(height[good], metric='count')

    weight_sum_pixc = np.ones(np.shape(weight))
    weight_sum_pixc[good] = weight_sum

    height_out = height_agg/weight_sum
    weight_norm = weight/weight_sum_pixc
    return height_out, weight_norm

def height_uncert_std(
<<<<<<< HEAD
    height, good, num_rare_looks, num_med_looks, height_std=1.0,
    method='weight'):
=======
        height, good, num_rare_looks, num_med_looks, height_std=1.0,
        method='weight'):
>>>>>>> 72105be6
    """
    Compute the sample standard devieation of the heights and scale by the
    appropriate factor instead of 1/sqrt(N), since the medium pixels are
    correlated

    INPUTS:
    height         = 1d array of heights over the water feature
    good           = mask for filtering out some pixels
    num_rare_looks = rare number of looks (either actual looks, or effective)
    num_med_looks  = medium number of looks (either actual looks, or effective)

    Reference: implements Eq. (14) in 
    "SWOT Hydrology Height and Area Uncertainty Estimation," 
    Brent Williams, 2018, JPL Memo
    """
    # need to do a weighted sample std when aggregating with weights
    # TODO: for median, should probably throw out outliers...
    weight = np.ones(np.shape(height))# default to uniform
    if method == 'weight':
        weight = np.ones(np.shape(height))/(height_std)**2
    height_agg = simple(weight[good]*height[good], metric='sum')
    weight_sum = simple(weight[good], metric='sum')
    height_mean = height_agg/weight_sum
    height_agg2 = simple(
        weight[good]*(height[good]-height_mean)**2.0, metric='sum')
    h_std = np.sqrt(height_agg2/weight_sum)
    
    num_pixels = simple(height[good], metric='count')
    # num_med_looks is rare_looks*num_pix_in_adaptive_window,
    # so need to normalize out rare to get number of independent pixels
    num_ind_pixels = simple(num_med_looks[good]/num_rare_looks[good],'mean')
    height_std_out = h_std * np.sqrt(num_ind_pixels/num_pixels)
    return height_std_out

def height_uncert_multilook(
        ifgram, power1, power2, weight_norm, good, num_rare_looks,
        looks_to_efflooks, dh_dphi, dlat_dphi, dlon_dphi):
    """
    compute height uncertainty bound by multilooking 
    everything over feature to compute average coh
    then computing phase noise std using CRB,
    then projecting through sensitivities

    INPUTS (all arrays are 1d lists for a given feature) 
    ifgram            = rare complex flattened interferogram
    power(1,2)        = the rare two channel interferpgram powers
    good              = mask for filtering out some pixels if desired
    weight_norm       = the normalized weighting function
    num_rare_looks    = rare looks array
    looks_to_efflooks = scale factor to get effective looks from looks taken
    dh_dphi           = height sensitivity to phase array

    OUTPUTS:
    height_uncert_out = scalar height uncertainty for this feature using this
                        method

    Reference: implements square root of Eq. (7) in
    "SWOT Hydrology Height and Area Uncertainty Estimation," 
    Brent Williams, 2018, JPL Memo
    """
    # multilook the rare interferogram over the raster bin
    #  by averaging cerain fields
    agg_real = simple(np.real(ifgram[good])*weight_norm[good])
    agg_imag = simple(np.imag(ifgram[good])*weight_norm[good])
    agg_p1 = simple(power1[good]*weight_norm[good])
    agg_p2 = simple(power2[good]*weight_norm[good])
    num_pixels = simple(power1[good],'count')

    # compute coherence
    coh = abs(agg_real + 1j *agg_imag)/np.sqrt(agg_p1*agg_p2)

    # get total num_eff_looks
    rare_looks = num_rare_looks#/looks_to_efflooks
    agg_looks = simple(rare_looks[good])

    num_looks = agg_looks * num_pixels

    # get phase noise variance using CRB
    phase_var = (0.5 / num_looks) * (1.0-coh**2)/(coh**2)
    agg_dh_dphi = simple(dh_dphi[good]*weight_norm[good])
    agg_dh_dphi2 = simple(dh_dphi[good]**2*weight_norm[good])

    agg_dlat_dphi = simple(dlat_dphi[good]*weight_norm[good])
    agg_dlat_dphi2 = simple(dlat_dphi[good]**2*weight_norm[good])

    agg_dlon_dphi = simple(dlon_dphi[good]*weight_norm[good])
    agg_dlon_dphi2 = simple(dlon_dphi[good]**2*weight_norm[good])

    height_uncert_out = np.sqrt(
        phase_var) * np.abs(np.array(agg_dh_dphi2)/np.array(agg_dh_dphi))

    lat_uncert_out = np.sqrt(
        phase_var) * np.abs(np.array(agg_dlat_dphi2)/np.array(agg_dlat_dphi))

    lon_uncert_out = np.sqrt(
        phase_var) * np.abs(np.array(agg_dlon_dphi2)/np.array(agg_dlon_dphi))

    return height_uncert_out, lat_uncert_out, lon_uncert_out

def height_with_uncerts(
        height,  good, num_rare_looks, num_med_looks,
        ifgram, power1, power2, look_to_efflooks, dh_dphi,
        dlat_dphi, dlon_dphi, height_std=1.0, method='weight'):
    """
    Return the aggregate height with corresponding uncertainty
    implements methods: weight(default), median, uniform
    good is a mask used to filter out heights that are expected
    to be bad or outliers, if desired
    """
    # first aggregate the heights
    height_out, weight_norm = height_only(
        height,  good, height_std=height_std, method=method)

    # now compute uncertainties
    height_std_out = height_uncert_std(
        height, good, num_rare_looks, num_med_looks,
        height_std=height_std, method=method)

    height_uncert_out, lat_uncert_out, lon_uncert_out = height_uncert_multilook(
        ifgram, power1, power2, weight_norm, good,
        num_rare_looks, look_to_efflooks, dh_dphi, dlat_dphi, dlon_dphi)

    return (height_out, height_std_out, height_uncert_out, lat_uncert_out,
            lon_uncert_out)

def area_only(
        pixel_area, water_fraction, klass, good,
        interior_water_klass=PIXC_CLASSES['open_water'],
        water_edge_klass=PIXC_CLASSES['water_near_land'],
        land_edge_klass=PIXC_CLASSES['land_near_water'],
        dark_water_klasses=PIXC_CLASSES['dark_water_klasses'],
        method='composite'):
    """
    Return the aggregate height
    implements methods: weight (default), median, uniform 
    good is a mask used to filter out heights that are expected to be bad 
    or outliers, if desired

    INPUTS:
    pixel_area     = 1d array of pixel_area
    water_fraction = 1d array of water fraction
    klass          = classification, with edges
    good           = mask for filtering out some pixels
    method         = type of aggregator('simple', 'water_fraction', 'composite')

    OUTPUTS:
    area_out  = aggregated height

    TODO: handle dark water

    Reference: implements Eq.s (15), (16), and (17) in 
    "SWOT Hydrology Height and Area Uncertainty Estimation," 
    Brent Williams, 2018, JPL Memo
    
    Updated to handle dark classes like interior water
    """
    Idw_in = np.zeros(np.shape(pixel_area))
    Idw_in[klass == interior_water_klass] = 1.0

    Idw = np.zeros(np.shape(pixel_area))
    Idw[klass == interior_water_klass] = 1.0
    Idw[klass == water_edge_klass] = 1.0

    # handle current and legacy dark water classes like interior water
    for dark_water_klass in dark_water_klasses:
        Idw_in[klass == dark_water_klass] = 1.0
        Idw[klass == dark_water_klass] = 1.0

    Ide = np.zeros(np.shape(pixel_area))
    Ide[klass == water_edge_klass] = 1.0
    Ide[klass == land_edge_klass] = 1.0

    I = np.zeros(np.shape(pixel_area))
    I[(Idw + Idw_in+ Ide) > 0] = 1.0 #all pixels near water

    if method == 'simple':
        area_agg = simple(pixel_area[good] * Idw[good], metric='sum')
        num_pixels = simple(Idw[good], metric='sum')
    elif method == 'water_fraction':
        area_agg = simple(
            pixel_area[good] * water_fraction[good] * I[good], metric='sum')
        num_pixels = simple(I[good], metric='sum')
    elif method == 'composite':
        area_agg_in = simple(pixel_area[good] * Idw_in[good], metric='sum')
        area_agg_edge = simple(
            pixel_area[good] * water_fraction[good] * Ide[good], metric='sum')
        area_agg = area_agg_in + area_agg_edge
        num_pixels = simple(Idw_in[good] + Ide[good], metric='sum')
    else:
        raise Exception("Unknown area aggregation method: {}".format(method))
    return area_agg, num_pixels

def area_uncert(
        pixel_area, water_fraction, water_fraction_uncert, darea_dheight,
        klass, Pfd, Pmd, good, Pca=0.9, Pw=0.5,Ptf=0.5, ref_dem_std=10,
        interior_water_klass=PIXC_CLASSES['open_water'],
        water_edge_klass=PIXC_CLASSES['water_near_land'],
        land_edge_klass=PIXC_CLASSES['land_near_water'],
        dark_water_klasses=PIXC_CLASSES['dark_water_klasses'],
        method='composite'):
    '''
    Ie  = mask for edge pixels
    Pfd = Probability of false detection of water [0,1]
    Pmd = Probability of missed detection of water [0,1]
    Pca = Probability of correct assignment [0,1]
    Pw  = Probability of water (prior) [0,1]
    Ptf = Truth probability of pixel assignment 0.5 for non-informative
    ref_dem_std = 10
    method = composite (default), simple, water_fraction

    Reference: implements Eq.s (18), (26), and (30) in 
    "SWOT Hydrology Height and Area Uncertainty Estimation," 
    Brent Williams, 2018, JPL Memo
    
    TODO: add dark water uncertainty estimate
    '''
    # get indicator functions
    Ide = np.zeros(np.shape(pixel_area))
    Ide[klass == water_edge_klass] = 1.0
    Ide[klass == land_edge_klass] = 1.0
    Pe = Ide # use detected edge asprobablity of true edge pixels...

    I = np.zeros(np.shape(pixel_area))
    I[Ide > 0] = 1.0
    I[klass == interior_water_klass] = 1.0 #all pixels near water

    # get false and missed assignment rates from correct assignment rate 
    Pfa = 1 - Pca
    Pma = 1 - Pca

    # get the assignment rates, bias and variance 
    #Ptf = 0.5 # 0.5 equally likley to be in or out of the bin
    Pf = Pca * Ptf + Pfa *(1-Ptf)
    Bf = Pfa * (1-Ptf) - Pma * Pf
    Vf = Pfa*(1-Ptf) + Pma * Pf

    # handle pixel size uncertainty
    #ref_dem_std = 10 # m
    sigma_a = darea_dheight*ref_dem_std*pixel_area #0.05* pixel_area

    # handle the sampling error
    sigma_s2 = 1.0/12.0

    # get detection rates
    if method == 'simple' or method == 'composite':
        Pcd = 1 - Pmd
        Pdw = Pcd*Pw + Pfd*(1-Pw)

        # also get
        Vdw = (Pfd*(1-Pw)+Pmd*Pw)
        V_dwf = (Pf*Vdw+Pw*Vf - 2*Pmd*Pw*Pfa*(1-Ptf))

        # get the aggregate sampling error
        # first term in Eq. 18  using Pe = Ie 
        var_samp_bar = simple(
            pixel_area[good]**2.0 * sigma_s2 * Pe[good] * Ptf, metric='sum')

        # handle the case where there are no edge pixels...
        num_pixels_edge = simple(Pe[good], metric='sum')
        if num_pixels_edge == 0:
            var_samp_bar = 0

        # the area uncertainty to be aggregated (2nd term in Eq. 12)
        var_pix_area_dw = sigma_a**2 * Pdw * Pf
        var_pix_area_dw_bar = simple(
            var_pix_area_dw[good]*I[good], metric='sum')

        # the detection and assignement rate uncertainty to be aggregated
        # 3rd term in Eq. 12
        var_area_dw = pixel_area**2 * V_dwf
        var_area_dw_bar = simple(var_area_dw[good] * I[good], metric='sum')

        # aggregate bias term (last term in Eq. 12)
        Bdw = Pfd * (1-Pw) - Pmd * Pw
        # use detected water prob for bias??
        Bdwf = Bdw * Ptf + Pw * Bf

        Bdwf_bar = simple(pixel_area[good] * Bdwf[good] * I[good], metric='sum')
        Bdwf2_bar = simple(
            pixel_area[good]**2 * Bdwf[good]**2 * I[good], metric='sum')
        B_term_dw = Bdwf_bar**2 - Bdwf2_bar #
        # sqrt of Eq. 12, std_dw = sigma_{A_f}
        std_dw = np.sqrt(
            var_samp_bar + var_pix_area_dw_bar + var_area_dw_bar + B_term_dw)

    if method == 'water_fraction' or method == 'composite':
        # use water_fraction (only for edge pixels if composite)
        # implements Eq. 26
        alpha2 = water_fraction_uncert
        alpha = water_fraction

        # get truth alpha and its var from noisy meausred alpha...
        sig_alpha2 = alpha2**2
        alpha_t = alpha

        Valpha=(sig_alpha2*Pf + alpha_t**2*Vf)
        var_area_alpha = pixel_area**2 * Valpha
        # 2nd term in Eq. 26
        var_area_alpha_bar = simple(var_area_alpha[good]*I[good], metric='sum')

        var_pix_area_alpha = sigma_a**2 * (sig_alpha2 + alpha**2) * Pf
        # 1st term in Eq. 26
        var_pix_area_alpha_bar = simple(
            var_pix_area_alpha[good]*I[good], metric='sum')

        B_tmp = pixel_area*alpha_t*Bf
        Balphaf_bar = simple(B_tmp[good] * I[good], metric='sum')
        Balphaf2_bar = simple(B_tmp[good]**2 * I[good], metric='sum')

        # 3rd term in Eq 26
        B_term_alpha = Balphaf_bar**2 - Balphaf2_bar
        # sqrt of Eq. 26, std_alpha = sigma_{A_f,alpha}
        std_alpha = np.sqrt(
            var_area_alpha_bar + var_pix_area_alpha_bar +
            B_term_alpha)#/abs(area_bar)

    if method == 'composite':
        # assume that Pde is constant over each feature
        N_edges = simple(Ide, metric='sum')
        if N_edges == 0:
            Pde = 0
        else:
            N_tot = simple(I, metric='sum')
            Pde = N_edges/N_tot
            if Pde>1:
                Pde =1
        Pde_x = np.zeros(np.shape(pixel_area))+Pde

        # fakely account for Pme < Pe by scaling by 10%
        var_samp_composite_bar = 0.1 * var_samp_bar
        var_area_composite_bar = (
            var_area_alpha_bar * Pde + (1-Pde) * var_area_dw_bar)
        var_pix_area_composite_bar = (
            var_pix_area_alpha_bar * Pde + (1-Pde) * var_pix_area_dw_bar)
        B_tmp = pixel_area*((1-Pde_x) * Bdwf + Pde_x* alpha_t*Bf)

        Bcomposite_bar = simple(B_tmp, metric='sum')
        Bcomposite2_bar = simple(B_tmp**2, metric='sum')
        B_term_composite = Bcomposite_bar**2 - Bcomposite2_bar
        # sqrt of Eq. 30, std_compsite = sigma_{A'_f}
        std_composite = np.sqrt(var_samp_composite_bar
                                + var_area_composite_bar
                                + var_pix_area_composite_bar
                                + B_term_composite)
        std_out = std_composite
    if method == 'simple':
        std_out = std_dw
    if method == 'water_fraction':
        std_out = std_alpha
    return std_out

def area_with_uncert(
        pixel_area, water_fraction, water_fraction_uncert, darea_dheight,
        klass, Pfd, Pmd, good, Pca=0.9, Pw=0.5, Ptf=0.5, ref_dem_std=10,
        interior_water_klass=PIXC_CLASSES['open_water'],
        water_edge_klass=PIXC_CLASSES['water_near_land'],
        land_edge_klass=PIXC_CLASSES['land_near_water'],
        dark_water_klasses=PIXC_CLASSES['dark_water_klasses'],
        method='composite'):

    area_agg, num_pixels = area_only(
        pixel_area, water_fraction, klass, good, method=method,
        interior_water_klass=interior_water_klass,
        water_edge_klass=water_edge_klass,
        land_edge_klass=land_edge_klass,
        dark_water_klasses=dark_water_klasses)

    area_unc = area_uncert(
        pixel_area, water_fraction, water_fraction_uncert, darea_dheight,
        klass, Pfd, Pmd, good, Pca=Pca, Pw=Pw, Ptf=Ptf, ref_dem_std=ref_dem_std,
        interior_water_klass=interior_water_klass,
        water_edge_klass=water_edge_klass, land_edge_klass=land_edge_klass,
        dark_water_klasses=dark_water_klasses,
        method=method)

    # normalize to get area percent error
    area_pcnt_uncert = area_unc/abs(area_agg)*100.0
    return area_agg, area_unc, area_pcnt_uncert

def get_sensor_index(pixc):
    """ Return the sensor index for a pixel cloud from illumination time """
    f = interpolate.interp1d(pixc['tvp']['time'], range(len(pixc['tvp']['time'])))
    illumination_time = pixc['pixel_cloud']['illumination_time'].data[
        np.logical_not(pixc['pixel_cloud']['illumination_time'].mask)]
    sensor_index = (np.rint(f(illumination_time))).astype(int).flatten()
    return sensor_index

def flatten_interferogram(
        ifgram, plus_y_antenna_xyz, minus_y_antenna_xyz, target_xyz, tvp_index,
        wavelength):
    """ Return the flattened interferogram using provided geolocations """
    # Compute distance between target and sensor for each pixel
    dist_e = np.sqrt(
        (plus_y_antenna_xyz[0][tvp_index] - target_xyz[0])**2
        + (plus_y_antenna_xyz[1][tvp_index] - target_xyz[1])**2
        + (plus_y_antenna_xyz[2][tvp_index] - target_xyz[2])**2)

    dist_r = np.sqrt(
        (minus_y_antenna_xyz[0][tvp_index] - target_xyz[0])**2
        + (minus_y_antenna_xyz[1][tvp_index] - target_xyz[1])**2
        + (minus_y_antenna_xyz[2][tvp_index] - target_xyz[2])**2)

    # Compute the corresponding reference phase and flatten the interferogram
    phase_ref = -2*np.pi / wavelength*(dist_e - dist_r)
    interferogram_flatten  = ifgram*np.exp(-1.j*phase_ref)

    return interferogram_flatten
<|MERGE_RESOLUTION|>--- conflicted
+++ resolved
@@ -130,13 +130,8 @@
     return height_out, weight_norm
 
 def height_uncert_std(
-<<<<<<< HEAD
-    height, good, num_rare_looks, num_med_looks, height_std=1.0,
-    method='weight'):
-=======
         height, good, num_rare_looks, num_med_looks, height_std=1.0,
         method='weight'):
->>>>>>> 72105be6
     """
     Compute the sample standard devieation of the heights and scale by the
     appropriate factor instead of 1/sqrt(N), since the medium pixels are
