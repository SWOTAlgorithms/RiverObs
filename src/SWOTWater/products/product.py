--- conflicted
+++ resolved
@@ -90,11 +90,7 @@
         any_fail = False
         for group in self.GROUPS:
             try:
-<<<<<<< HEAD
-                print('Testing group in test_qual_bits: %s'%group)
-=======
                 LOGGER.debug('Testing group in test_qual_bits: %s'%group)
->>>>>>> a7ea661a
                 self[group].test_qual_bits()
             except AssertionError:
                 any_fail = True
@@ -122,11 +118,7 @@
                     except AssertionError:
                         any_fail = True
                         # stdout will be printed on assertion failure
-<<<<<<< HEAD
-                        print((
-=======
                         LOGGER.warning((
->>>>>>> a7ea661a
                             'TEST FAILURE in test_qual_bits: '
                             '%s failed; %d %d')%(
                                 var, value, sum_flag_masks))
@@ -136,10 +128,6 @@
         if any_fail:
             raise AssertionError
 
-<<<<<<< HEAD
-=======
-
->>>>>>> a7ea661a
     def test_qual_valid_max(self):
         """Checks that quality flags have correct valid_max"""
         any_fail = False
