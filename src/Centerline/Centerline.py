--- conflicted
+++ resolved
@@ -88,15 +88,8 @@
             self.obs_names = obs_names
             for i,name in enumerate(obs_names):
                 if len(obs[i]) != len(x):
-<<<<<<< HEAD
                     raise CenterLineException('obs size incompatible with x size')
                 setattr(self, name, N.asarray(obs[i]))
-=======
-                    raise Exception('obs size incompatible with x size')
-
-                #exec('self.%s = np.asarray(obs[i])'%name)
-                setattr(self,name,np.asarray(obs[i]))
->>>>>>> 7eb8a16e
 
         # Compute the point separation along the curve
 
@@ -116,15 +109,9 @@
 
         if obs is not None:
             for name in self.obs_names:
-<<<<<<< HEAD
                 setattr(self, name, getattr(self, name)[unique])
-=======
-                #exec('self.%s = self.%s[unique]'%(name,name))
-                setattr(self,name,getattr(self,name)[unique])
->>>>>>> 7eb8a16e
 
         # Compute the distance along the curve
-
         self.s = np.cumsum(self.delta)
 
         # Compute the spline for evaluating x and y as a function of s
@@ -153,12 +140,7 @@
             self.y = splev(self.s,self.ytck)
             if obs is not None:
                 for name in self.obs_names:
-<<<<<<< HEAD
                     setattr(self, name, splev(self.s, self.obs_tck[name]))
-=======
-                    #exec('self.%s = splev(self.s,self.obs_tck["%s"])'%(name,name))
-                    setattr(self,name,splev(self.s,self.obs_tck[name]))
->>>>>>> 7eb8a16e
 
         # Initialize the cKDtree
 
@@ -230,11 +212,5 @@
 
         self.obs_tck = {}
         for name in self.obs_names:
-<<<<<<< HEAD
-            x = 0 # to fool cython compiler
             x = getattr(self, name)
-            self.obs_tck[name] = splrep(scoord,x,k=k,s=s,w=w,**kwds)
-=======
-            x = getattr(self,name)
-            self.obs_tck[name] = splrep(scoord,x,k=k,s=s,w=w,**kwds)
->>>>>>> 7eb8a16e
+            self.obs_tck[name] = splrep(scoord,x,k=k,s=s,w=w,**kwds)