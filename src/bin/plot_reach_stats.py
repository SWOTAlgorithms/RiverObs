--- conflicted
+++ resolved
@@ -255,7 +255,6 @@
                                                    truth_rivertile_list):
             if os.path.isfile(proc_rivertile) and os.path.isfile(
                     truth_rivertile):
-<<<<<<< HEAD
                 metrics, truth, data, scene, scene_nodes, \
                 sig0, has_reach_data = load_and_accumulate(proc_rivertile,
                                                            truth_rivertile,
@@ -263,12 +262,8 @@
                                                            data, scene,
                                                            scene_nodes,
                                                            sig0, bad_scenes,
+                                                           yukon_good_tiles,
                                                            truth_filter)
-=======
-                metrics, truth, data, scene, scene_nodes, sig0 = load_and_accumulate(
-                    proc_rivertile, truth_rivertile, metrics, truth, data,
-                    scene, scene_nodes, sig0, bad_scenes, yukon_good_tiles, truth_filter)
->>>>>>> 5eb6a9c5
 
     else:
         # Inputs can be either rivertile files, or basenames
