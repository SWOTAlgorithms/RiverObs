--- conflicted
+++ resolved
@@ -129,8 +129,6 @@
 def get_errors(rivertile_list, truth_list, test, truth_filter):
     # Use existing analysis tools to obtain the node and reach level error
     # metrics and mask for the scientific requirement bounds.
-    scene_error_list = []
-    reach_error_list = []
     bad_scene = []
 
     metrics = None
@@ -170,16 +168,10 @@
 
     if len(metrics['area_total']) > 0:
         passfail = SWOTRiver.analysis.riverobs.get_passfail()
-<<<<<<< HEAD
-        msk, bounds, dark_frac, reach_len = \
-            SWOTRiver.analysis.riverobs.mask_for_sci_req(
+        msk, bounds, dark_frac, reach_len, reach_width, qual_flag, \
+        rch_count = SWOTRiver.analysis.riverobs.mask_for_sci_req(
                 truth, data, scene, scene_nodes
-            )
-=======
-        msk, fit_error, bounds, dark_frac, reach_len, reach_width, qual_flag, \
-        rch_count = SWOTRiver.analysis.riverobs.mask_for_sci_req(
-                metrics, truth, data, scene, scene_nodes, sig0=sig0)
->>>>>>> 40613482
+        )
         preamble = "\nFor " + str(bounds['min_xtrk']) + " km<xtrk_dist<" \
                    + str(bounds['max_xtrk']) + " km and width>" \
                    + str(bounds['min_width']) + " m and area>" \
