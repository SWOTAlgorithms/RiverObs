--- conflicted
+++ resolved
@@ -93,7 +93,6 @@
         if truth:
             msk, fit_error, bounds, dark_frac, reach_len = SWOTRiver.analysis.riverobs.mask_for_sci_req(
                 metrics, truth, data, scene, sig0=sig0)
-<<<<<<< HEAD
             preamble = "\nFor " + str(bounds['min_xtrk']) + " km<xtrk_dist<" \
                        + str(bounds['max_xtrk']) + " km and width>" \
                        + str(bounds['min_width']) + " m and area>(" \
@@ -107,16 +106,6 @@
                 passfail=passfail,
                 preamble=preamble,
                 reach_len=reach_len)
-=======
-            #print("\nFor 10km<xtrk_dist<60km and width>100m and area>(1km)^2 and reach len>=10km")
-            preamble = "\nFor " + str(bounds['min_xtrk']) + " km<xtrk_dist<" + str(bounds['max_xtrk']) + " km and width>" \
-               + str(bounds['min_width']) + " m and area>(" + str(bounds['min_area']) + " m)^2 and reach len>=" \
-               + str(bounds['min_length']) + " m"
-            print(preamble)
-            metrics_table = SWOTRiver.analysis.riverobs.print_metrics(
-                metrics, truth, scene, msk, fit_error,
-                dark_frac, with_node_avg=True, passfail=passfail, reach_len=reach_len, preamble=preamble)
->>>>>>> 29c4cff6
             table = SWOTRiver.analysis.riverobs.print_errors(metrics, msk, with_node_avg=True)
             reach_error_list.append(metrics_table)
             return reach_error_list
@@ -140,19 +129,11 @@
                         print('No reaches in file', filename, 'are within sci req bounds\n')
                         table = None
                     else:
-<<<<<<< HEAD
                         preamble = "\nFor " + str(bounds['min_xtrk']) + " km<xtrk_dist<" \
                                    + str(bounds['max_xtrk']) + " km and width>" \
                                    + str(bounds['min_width']) + " m and area>(" \
                                    + str(bounds['min_area']) + " m)^2 and reach len>=" \
                                    + str(bounds['min_length']) + " m\n"
-=======
-                        #print("\nFor 10km<xtrk_dist<60km and width>100m and area>(1km)^2 and reach len>=10km")
-                        #print('and file', filename, '\n')
-                        preamble = "\nFor " + str(bounds['min_xtrk']) + " km<xtrk_dist<" + str(bounds['max_xtrk']) + " km and width>" \
-                            + str(bounds['min_width']) + " m and area>(" + str(bounds['min_area']) + " m)^2 and reach len>=" \
-                            + str(bounds['min_length']) + " m"
->>>>>>> 29c4cff6
                         print(preamble)
                         print('and file', filename, '\n')
                         table = SWOTRiver.analysis.riverobs.print_errors(metrics, msk, with_node_avg=True)
