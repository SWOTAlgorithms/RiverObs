--- conflicted
+++ resolved
@@ -185,33 +185,14 @@
                 lats = this_reach['centerlines']['y'][not_extra_mask]
                 xx, yy = lat_lon_region.proj(lons, lats)
 
-<<<<<<< HEAD
-=======
                 found_start = 0
                 found_stop = 0
->>>>>>> af00a467
                 extra_indicies = is_extra_mask.nonzero()[0]
                 for ii, extra_index in enumerate(extra_indicies):
                     try_lon = this_reach['centerlines']['x'][extra_index]
                     try_lat = this_reach['centerlines']['y'][extra_index]
                     try_xx, try_yy = lat_lon_region.proj(try_lon, try_lat)
 
-<<<<<<< HEAD
-                    dist_start = np.sqrt((try_xx-xx[0])**2 + (try_yy-yy[0])**2)
-                    dist_stop = np.sqrt((try_xx-xx[-1])**2 + (try_yy-yy[-1])**2)
-
-                    if dist_start < 50:
-                        lons = np.concatenate([[try_lon], lons])
-                        lats = np.concatenate([[try_lat], lats])
-                        xx = np.concatenate([[try_xx], xx])
-                        yy = np.concatenate([[try_yy], yy])
-
-                    elif dist_stop < 50:
-                        lons = np.concatenate([lons, [try_lon]])
-                        lats = np.concatenate([lats, [try_lat]])
-                        xx = np.concatenate([xx, [try_xx]])
-                        yy = np.concatenate([yy, [try_yy]])
-=======
                     dist_start = np.sqrt(
                         (try_xx-xx[0:found_start+1])**2 +
                         (try_yy-yy[0:found_start+1])**2)
@@ -242,7 +223,6 @@
                         xx[:cut_idx], [try_xx], xx[cut_idx:]])
                     yy = np.concatenate([
                         yy[:cut_idx], [try_yy], yy[cut_idx:]])
->>>>>>> af00a467
 
                 this_reach['centerlines']['x'] = lons
                 this_reach['centerlines']['y'] = lats
